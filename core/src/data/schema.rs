use {
    super::Value,
    crate::{
        ast::{ColumnDef, Expr, ForeignKey, OrderByExpr, Statement, ToSql, UniqueConstraint},
        prelude::{parse, translate, Key},
        result::Result,
    },
    chrono::{NaiveDateTime, Utc},
    serde::{Deserialize, Serialize},
    std::{fmt::Debug, iter},
    strum_macros::Display,
    thiserror::Error as ThisError,
};
use itertools::Itertools;

#[derive(ThisError, Clone, Debug, PartialEq, Deserialize, Serialize, Eq)]
pub enum SchemaError {
    #[error("no primary key defined")]
    NoPrimaryKeyDefined,

    #[error("incompatible row length: {0}")]
    IncompatibleRowLength(usize),
}

#[derive(Clone, Copy, Debug, Serialize, Deserialize, PartialEq, Eq, Display)]
#[strum(serialize_all = "SCREAMING_SNAKE_CASE")]
pub enum SchemaIndexOrd {
    Asc,
    Desc,
    Both,
}

#[derive(Clone, Debug, Serialize, Deserialize, PartialEq, Eq)]
pub struct SchemaIndex {
    pub name: String,
    pub expr: Expr,
    pub order: SchemaIndexOrd,
    pub created: NaiveDateTime,
}

#[derive(Clone, Debug, Serialize, Deserialize, PartialEq, Eq)]
pub struct Schema {
    pub table_name: String,
    pub column_defs: Option<Vec<ColumnDef>>,
    pub indexes: Vec<SchemaIndex>,
    pub engine: Option<String>,
    pub foreign_keys: Vec<ForeignKey>,
    pub primary_key: Option<Vec<usize>>,
    pub unique_constraints: Vec<UniqueConstraint>,
    pub comment: Option<String>,
}

impl Schema {
    /// Returns the number of columns in the schema.
    pub fn number_of_columns(&self) -> usize {
        self.column_defs
            .as_ref()
            .map(|column_defs| column_defs.len())
            .unwrap_or(0)
    }

    /// Returns the key associates to the provided row.
    ///
    /// # Arguments
    /// * `row` - The row to get the key for.
    pub fn get_primary_key<R: AsRef<[Value]>>(&self, row: R) -> Result<Key> {
        if row.as_ref().len() != self.number_of_columns() {
            return Err(SchemaError::IncompatibleRowLength(row.as_ref().len()).into());
        }

        match self.primary_key {
            Some(ref primary_key) => {
                let mut key: Vec<Key> = Vec::with_capacity(primary_key.len());

                for &index in primary_key.iter() {
                    key.push(Key::try_from(row.as_ref()[index].clone())?);
                }

                Ok(if key.len() == 1 {
                    key.pop().unwrap()
                } else {
                    Key::List(key)
                })
            }
            None => Err(SchemaError::NoPrimaryKeyDefined.into()),
        }
    }

    /// Returns an iterator over the ColumnDef instances in the schema that compose the primary key.
    pub fn primary_key_columns(&self) -> Option<impl Iterator<Item = &ColumnDef>> {
        self.primary_key.as_ref().map(|primary_key| {
            primary_key.iter().filter_map(move |index| {
                self.column_defs
                    .as_ref()
                    .and_then(|column_defs| column_defs.get(*index))
            })
        })
    }

    /// Returns an iterator over the unique constraint column indices and names.
    pub fn unique_constraint_columns_and_indices(&self) -> impl Iterator<Item = (&[usize], Vec<&str>)> {
        self.unique_constraints
            .iter()
            .map(move |constraint| {
                let indices = constraint.column_indices();
                let names = indices
                    .iter()
                    .filter_map(move |index| {
                        self.column_defs
                            .as_ref()
                            .and_then(|column_defs| column_defs.get(*index))
                            .map(|column_def| column_def.name.as_str())
                    })
                    .collect();

                (indices, names)
            })
    }

    /// Returns an iterator over the ColumnDef instances in the schema that compose the primary key.
    pub fn primary_key_column_names(&self) -> Option<impl Iterator<Item = &str>> {
        self.primary_key_columns()
            .map(|columns| columns.map(|column| column.name.as_str()))
    }

<<<<<<< HEAD
    /// Returns an iterator over non-repeated column names taking part in the unique constraints.
    pub fn unique_constraint_column_names(&self) -> impl Iterator<Item = &str> {
        self.unique_constraints
            .iter()
            .flat_map(move |constraint| {
                constraint
                    .column_indices()
                    .iter()
                    .filter_map(move |index| {
                        self.column_defs
                            .as_ref()
                            .and_then(|column_defs| column_defs.get(*index))
                            .map(|column_def| column_def.name.as_str())
                    })
            }).unique()
    }

    /// Returns whether the schema has a primary key.
    pub fn has_primary_key(&self) -> bool {
        self.primary_key.is_some()
    }

    /// Returns the table name associated with the schema.
    pub fn table_name(&self) -> &str {
        &self.table_name
    }

    /// Returns whether the schema has column definitions.
    pub fn has_column_defs(&self) -> bool {
        self.column_defs.is_some()
    }

=======
>>>>>>> ee03b306
    /// Returns whether the schema has a given column.
    pub fn has_column<S: AsRef<str>>(&self, column: S) -> bool {
        self.column_defs
            .as_ref()
            .map(|column_defs| {
                column_defs
                    .iter()
                    .any(|column_def| column_def.name == column.as_ref())
            })
            .unwrap_or(false)
    }

    /// Returns reference to the column definition for the given column name.
    ///
    /// # Arguments
    /// * `column` - The column name to look up.
    pub fn get_column_def<S: AsRef<str>>(&self, column: S) -> Option<&ColumnDef> {
        self.column_defs.as_ref().and_then(|column_defs| {
            column_defs
                .iter()
                .find(|column_def| column_def.name == column.as_ref())
        })
    }

    /// Returns the names of the columns defined in the schema, if any.
    pub fn get_column_names(&self) -> Option<Vec<String>> {
        self.column_defs.as_ref().map(|column_defs| {
            column_defs
                .iter()
                .map(|column_def| column_def.name.clone())
                .collect()
        })
    }

    /// Returns whether the provided column is part of the primary key.
    ///
    /// # Arguments
    /// * `column` - The column to check.
    pub fn is_primary_key<S: AsRef<str>>(&self, column: S) -> bool {
        self.primary_key_columns()
            .map(|mut columns| columns.any(|column_def| column_def.name == column.as_ref()))
            .unwrap_or(false)
    }

    /// Returns the index of the given column.
    pub fn get_column_index<S: AsRef<str>>(&self, column: S) -> Option<usize> {
        self.column_defs.as_ref().and_then(|column_defs| {
            column_defs
                .iter()
                .position(|column_def| column_def.name == column.as_ref())
        })
    }

    /// Returns whether any of the columns in the provided iterator are part of the primary key.
    pub fn has_primary_key_columns<I: IntoIterator<Item = S>, S: AsRef<str>>(
        &self,
        columns: I,
    ) -> bool {
        columns
            .into_iter()
            .any(|column| self.is_primary_key(column))
    }

    pub fn to_ddl(&self) -> String {
        let Schema {
            table_name,
            column_defs,
            indexes,
            engine,
            foreign_keys,
            primary_key,
            unique_constraints,
            comment,
        } = self;

        let create_table = Statement::CreateTable {
            if_not_exists: false,
            name: table_name.to_owned(),
            columns: column_defs.to_owned(),
            engine: engine.to_owned(),
            comment: comment.to_owned(),
            source: None,
            foreign_keys: foreign_keys.to_owned(),
            primary_key: primary_key.to_owned(),
            unique_constraints: unique_constraints.to_owned(),
        }
        .to_sql();

        let create_indexes = indexes.iter().map(|SchemaIndex { name, expr, .. }| {
            let expr = expr.to_sql();

            format!(r#"CREATE INDEX "{name}" ON "{table_name}" ({expr});"#)
        });

        iter::once(create_table)
            .chain(create_indexes)
            .collect::<Vec<_>>()
            .join("\n")
    }

    pub fn from_ddl(ddl: &str) -> Result<Schema> {
        let created = Utc::now().naive_utc();
        let statements = parse(ddl)?;

        let indexes = statements
            .iter()
            .skip(1)
            .map(|create_index| {
                let create_index = translate(create_index)?;
                match create_index {
                    Statement::CreateIndex {
                        name,
                        column: OrderByExpr { expr, asc },
                        ..
                    } => {
                        let order = asc
                            .and_then(|bool| bool.then_some(SchemaIndexOrd::Asc))
                            .unwrap_or(SchemaIndexOrd::Both);

                        let index = SchemaIndex {
                            name,
                            expr,
                            order,
                            created,
                        };

                        Ok(index)
                    }
                    _ => Err(SchemaParseError::CannotParseDDL.into()),
                }
            })
            .collect::<Result<Vec<_>>>()?;

        let create_table = statements.first().ok_or(SchemaParseError::CannotParseDDL)?;
        let create_table = translate(create_table)?;

        match create_table {
            Statement::CreateTable {
                name,
                columns,
                engine,
                foreign_keys,
                primary_key,
                unique_constraints,
                comment,
                ..
            } => Ok(Schema {
                table_name: name,
                column_defs: columns,
                indexes,
                engine,
                foreign_keys,
                primary_key,
                unique_constraints,
                comment,
            }),
            _ => Err(SchemaParseError::CannotParseDDL.into()),
        }
    }
}

#[derive(ThisError, Debug, PartialEq, Serialize)]
pub enum SchemaParseError {
    #[error("cannot parse ddl")]
    CannotParseDDL,
}

#[cfg(test)]
mod tests {
    use {
        super::SchemaParseError,
        crate::{
            ast::{AstLiteral, ColumnDef, Expr, UniqueConstraint},
            chrono::Utc,
            data::{schema::SchemaError, Schema, SchemaIndex, SchemaIndexOrd, Value},
            prelude::DataType,
        },
    };

    fn assert_schema(actual: Schema, expected: Schema) {
        let Schema {
            table_name,
            column_defs,
            indexes,
            engine,
            foreign_keys,
            primary_key,
            unique_constraints,
            comment,
        } = actual;

        let Schema {
            table_name: table_name_e,
            column_defs: column_defs_e,
            indexes: indexes_e,
            engine: engine_e,
            foreign_keys: foreign_keys_e,
            primary_key: primary_key_e,
            unique_constraints: unique_constraints_e,
            comment: comment_e,
        } = expected;

        assert_eq!(table_name, table_name_e);
        assert_eq!(column_defs, column_defs_e);
        assert_eq!(engine, engine_e);
        assert_eq!(foreign_keys, foreign_keys_e);
        assert_eq!(primary_key, primary_key_e);
        assert_eq!(unique_constraints, unique_constraints_e);
        assert_eq!(comment, comment_e);
        indexes
            .into_iter()
            .zip(indexes_e)
            .for_each(|(actual, expected)| assert_index(actual, expected));
    }

    fn assert_index(actual: SchemaIndex, expected: SchemaIndex) {
        let SchemaIndex {
            name, expr, order, ..
        } = actual;
        let SchemaIndex {
            name: name_e,
            expr: expr_e,
            order: order_e,
            ..
        } = expected;

        assert_eq!(name, name_e);
        assert_eq!(expr, expr_e);
        assert_eq!(order, order_e);
    }

    #[test]
    fn table_basic() {
        let schema = Schema {
            table_name: "User".to_owned(),
            column_defs: Some(vec![
                ColumnDef {
                    name: "id".to_owned(),
                    data_type: DataType::Int,
                    nullable: false,
                    default: None,
                    comment: None,
                },
                ColumnDef {
                    name: "name".to_owned(),
                    data_type: DataType::Text,
                    nullable: true,
                    default: Some(Expr::Literal(AstLiteral::QuotedString("glue".to_owned()))),
                    comment: None,
                },
            ]),
            indexes: Vec::new(),
            engine: None,
            foreign_keys: Vec::new(),
            primary_key: None,
            unique_constraints: Vec::new(),
            comment: None,
        };

        let ddl = r#"CREATE TABLE "User" ("id" INT NOT NULL, "name" TEXT NULL DEFAULT 'glue');"#;
        assert_eq!(schema.to_ddl(), ddl);

        let actual = Schema::from_ddl(ddl).unwrap();
        assert_schema(actual, schema);

        let schema = Schema {
            table_name: "Test".to_owned(),
            column_defs: None,
            indexes: Vec::new(),
            engine: None,
            foreign_keys: Vec::new(),
            primary_key: None,
            unique_constraints: Vec::new(),
            comment: None,
        };
        let ddl = r#"CREATE TABLE "Test";"#;
        assert_eq!(schema.to_ddl(), ddl);

        let actual = Schema::from_ddl(ddl).unwrap();
        assert_schema(actual, schema);
    }

    #[test]
    fn table_primary() {
        let schema = Schema {
            table_name: "User".to_owned(),
            column_defs: Some(vec![ColumnDef {
                name: "id".to_owned(),
                data_type: DataType::Int,
                nullable: false,
                default: None,
                comment: None,
            }]),
            indexes: Vec::new(),
            engine: None,
            foreign_keys: Vec::new(),
            primary_key: Some(vec![0]),
            unique_constraints: Vec::new(),
            comment: None,
        };

        let ddl = r#"CREATE TABLE "User" ("id" INT NOT NULL, PRIMARY KEY (id));"#;
        assert_eq!(schema.to_ddl(), ddl);

        let actual = Schema::from_ddl(ddl).unwrap();
        assert_schema(actual, schema);
    }

    #[test]
    fn table_composite_primary() {
        let schema = Schema {
            table_name: "User".to_owned(),
            column_defs: Some(vec![
                ColumnDef {
                    name: "id".to_owned(),
                    data_type: DataType::Int,
                    nullable: false,
                    default: None,
                    comment: None,
                },
                ColumnDef {
                    name: "user_id".to_owned(),
                    data_type: DataType::Int,
                    nullable: false,
                    default: None,
                    comment: None,
                },
                ColumnDef {
                    name: "image_id".to_owned(),
                    data_type: DataType::Int,
                    nullable: false,
                    default: None,
                    comment: None,
                },
            ]),
            indexes: Vec::new(),
            engine: None,
            foreign_keys: Vec::new(),
            primary_key: Some(vec![0, 1]),
            unique_constraints: vec![UniqueConstraint::new(None, vec![2])],
            comment: None,
        };

        let ddl = r#"CREATE TABLE "User" ("id" INT NOT NULL, "user_id" INT NOT NULL, "image_id" INT NOT NULL UNIQUE, PRIMARY KEY (id, user_id));"#;
        assert_eq!(schema.to_ddl(), ddl);

        let actual = Schema::from_ddl(ddl).unwrap();
        assert_schema(actual, schema);
    }

    #[test]
    fn invalid_ddl() {
        // Only Statement::CreateTable is supported
        let invalid_ddl = r#"DROP TABLE "Users";"#;
        let actual = Schema::from_ddl(invalid_ddl);
        assert_eq!(actual, Err(SchemaParseError::CannotParseDDL.into()));
    }

    #[test]
    fn table_with_index() {
        let schema = Schema {
            table_name: "User".to_owned(),
            column_defs: Some(vec![
                ColumnDef {
                    name: "id".to_owned(),
                    data_type: DataType::Int,
                    nullable: false,
                    default: None,
                    comment: None,
                },
                ColumnDef {
                    name: "name".to_owned(),
                    data_type: DataType::Text,
                    nullable: false,
                    default: None,
                    comment: None,
                },
            ]),
            indexes: vec![
                SchemaIndex {
                    name: "User_id".to_owned(),
                    expr: Expr::Identifier("id".to_owned()),
                    order: SchemaIndexOrd::Both,
                    created: Utc::now().naive_utc(),
                },
                SchemaIndex {
                    name: "User_name".to_owned(),
                    expr: Expr::Identifier("name".to_owned()),
                    order: SchemaIndexOrd::Both,
                    created: Utc::now().naive_utc(),
                },
            ],
            engine: None,
            primary_key: None,
            foreign_keys: Vec::new(),
            unique_constraints: Vec::new(),
            comment: None,
        };
        let ddl = r#"CREATE TABLE "User" ("id" INT NOT NULL, "name" TEXT NOT NULL);
CREATE INDEX "User_id" ON "User" ("id");
CREATE INDEX "User_name" ON "User" ("name");"#;
        assert_eq!(schema.to_ddl(), ddl);

        let actual = Schema::from_ddl(ddl).unwrap();
        assert_schema(actual, schema);

        let index_should_not_be_first = r#"CREATE INDEX "User_id" ON "User" ("id");
CREATE TABLE "User" ("id" INT NOT NULL, "name" TEXT NOT NULL);"#;
        let actual = Schema::from_ddl(index_should_not_be_first);
        assert_eq!(actual, Err(SchemaParseError::CannotParseDDL.into()));
    }

    #[test]
    fn non_word_identifier() {
        let schema = Schema {
            table_name: 1.to_string(),
            column_defs: Some(vec![
                ColumnDef {
                    name: 2.to_string(),
                    data_type: DataType::Int,
                    nullable: true,
                    default: None,
                    comment: None,
                },
                ColumnDef {
                    name: ";".to_owned(),
                    data_type: DataType::Int,
                    nullable: true,
                    default: None,
                    comment: None,
                },
            ]),
            indexes: vec![SchemaIndex {
                name: ".".to_owned(),
                expr: Expr::Identifier(";".to_owned()),
                order: SchemaIndexOrd::Both,
                created: Utc::now().naive_utc(),
            }],
            engine: None,
            foreign_keys: Vec::new(),
            primary_key: None,
            unique_constraints: Vec::new(),
            comment: None,
        };
        let ddl = r#"CREATE TABLE "1" ("2" INT NULL, ";" INT NULL);
CREATE INDEX "." ON "1" (";");"#;
        assert_eq!(schema.to_ddl(), ddl);

        let actual = Schema::from_ddl(ddl).unwrap();
        assert_schema(actual, schema);
    }

    #[test]
<<<<<<< HEAD
    /// Test schema involving unique constraints.
    fn unique_identifiers() {
=======
    fn test_primary_key_short_row() {
>>>>>>> ee03b306
        let schema = Schema {
            table_name: "User".to_owned(),
            column_defs: Some(vec![
                ColumnDef {
                    name: "id".to_owned(),
                    data_type: DataType::Int,
                    nullable: false,
                    default: None,
<<<<<<< HEAD
=======
                    unique: false,
>>>>>>> ee03b306
                    comment: None,
                },
                ColumnDef {
                    name: "name".to_owned(),
                    data_type: DataType::Text,
                    nullable: false,
                    default: None,
<<<<<<< HEAD
=======
                    unique: false,
>>>>>>> ee03b306
                    comment: None,
                },
            ]),
            indexes: Vec::new(),
            engine: None,
<<<<<<< HEAD
            foreign_keys: Vec::new(),
            primary_key: None,
            unique_constraints: vec![
                UniqueConstraint::new(Some("unique_name".to_owned()), vec![1]),
                UniqueConstraint::new(Some("unique_id_and_name".to_owned()), vec![0, 1]),
            ],
            comment: None,
        };

        let ddl = r#"CREATE TABLE "User" ("id" INT NOT NULL, "name" TEXT NOT NULL, CONSTRAINT "unique_name" UNIQUE ("name"), CONSTRAINT "unique_id_and_name" UNIQUE ("id", "name"));"#;
        assert_eq!(schema.to_ddl(), ddl);

        let actual = Schema::from_ddl(ddl).unwrap();
        assert_schema(actual, schema);
=======
            primary_key: Some(vec![0, 1]),
            foreign_keys: Vec::new(),
            comment: None,
        };

        let error = SchemaError::IncompatibleRowLength(1);
        let actual = schema.get_primary_key(vec![Value::U8(1)]);

        assert_eq!(actual, Err(error.into()));
    }

    #[test]
    fn test_primary_key_no_primary_key() {
        let schema = Schema {
            table_name: "User".to_owned(),
            column_defs: Some(vec![
                ColumnDef {
                    name: "id".to_owned(),
                    data_type: DataType::Int,
                    nullable: false,
                    default: None,
                    unique: false,
                    comment: None,
                },
                ColumnDef {
                    name: "name".to_owned(),
                    data_type: DataType::Text,
                    nullable: false,
                    default: None,
                    unique: false,
                    comment: None,
                },
            ]),
            indexes: Vec::new(),
            engine: None,
            primary_key: None,
            foreign_keys: Vec::new(),
            comment: None,
        };

        let error = SchemaError::NoPrimaryKeyDefined;
        let actual = schema.get_primary_key(vec![Value::U8(1), Value::U8(2)]);

        assert_eq!(actual, Err(error.into()));
>>>>>>> ee03b306
    }
}<|MERGE_RESOLUTION|>--- conflicted
+++ resolved
@@ -1,3 +1,4 @@
+use itertools::Itertools;
 use {
     super::Value,
     crate::{
@@ -11,7 +12,6 @@
     strum_macros::Display,
     thiserror::Error as ThisError,
 };
-use itertools::Itertools;
 
 #[derive(ThisError, Clone, Debug, PartialEq, Deserialize, Serialize, Eq)]
 pub enum SchemaError {
@@ -86,6 +86,25 @@
         }
     }
 
+    /// Returns whether the provided column name is part of a unique constraint.
+    pub fn is_part_of_unique_constraint<S: AsRef<str>>(&self, column: S) -> bool {
+        self.unique_constraints.iter().any(|constraint| {
+            constraint
+                .column_indices()
+                .contains(&self.get_column_index(column.as_ref()).unwrap())
+        })
+    }
+
+    /// Returns whether the provided column name is part of a single-field unique constraint.
+    pub fn is_part_of_single_field_unique_constraint<S: AsRef<str>>(&self, column: S) -> bool {
+        self.unique_constraints.iter().any(|constraint| {
+            constraint.is_single_field()
+                && constraint
+                    .column_indices()
+                    .contains(&self.get_column_index(column.as_ref()).unwrap())
+        })
+    }
+
     /// Returns an iterator over the ColumnDef instances in the schema that compose the primary key.
     pub fn primary_key_columns(&self) -> Option<impl Iterator<Item = &ColumnDef>> {
         self.primary_key.as_ref().map(|primary_key| {
@@ -98,23 +117,38 @@
     }
 
     /// Returns an iterator over the unique constraint column indices and names.
-    pub fn unique_constraint_columns_and_indices(&self) -> impl Iterator<Item = (&[usize], Vec<&str>)> {
+    pub fn unique_constraint_columns_and_indices(
+        &self,
+    ) -> impl Iterator<Item = (&[usize], Vec<&str>)> {
+        self.unique_constraints.iter().map(move |constraint| {
+            let indices = constraint.column_indices();
+            let names = indices
+                .iter()
+                .filter_map(move |index| {
+                    self.column_defs
+                        .as_ref()
+                        .and_then(|column_defs| column_defs.get(*index))
+                        .map(|column_def| column_def.name.as_str())
+                })
+                .collect();
+
+            (indices, names)
+        })
+    }
+
+    /// Returns an iterator over the unique constraint column names.
+    pub fn unique_constraint_column_names(&self) -> impl Iterator<Item = &str> {
         self.unique_constraints
             .iter()
-            .map(move |constraint| {
-                let indices = constraint.column_indices();
-                let names = indices
-                    .iter()
-                    .filter_map(move |index| {
-                        self.column_defs
-                            .as_ref()
-                            .and_then(|column_defs| column_defs.get(*index))
-                            .map(|column_def| column_def.name.as_str())
-                    })
-                    .collect();
-
-                (indices, names)
+            .flat_map(move |constraint| {
+                constraint.column_indices().iter().filter_map(move |index| {
+                    self.column_defs
+                        .as_ref()
+                        .and_then(|column_defs| column_defs.get(*index))
+                        .map(|column_def| column_def.name.as_str())
+                })
             })
+            .unique()
     }
 
     /// Returns an iterator over the ColumnDef instances in the schema that compose the primary key.
@@ -123,41 +157,6 @@
             .map(|columns| columns.map(|column| column.name.as_str()))
     }
 
-<<<<<<< HEAD
-    /// Returns an iterator over non-repeated column names taking part in the unique constraints.
-    pub fn unique_constraint_column_names(&self) -> impl Iterator<Item = &str> {
-        self.unique_constraints
-            .iter()
-            .flat_map(move |constraint| {
-                constraint
-                    .column_indices()
-                    .iter()
-                    .filter_map(move |index| {
-                        self.column_defs
-                            .as_ref()
-                            .and_then(|column_defs| column_defs.get(*index))
-                            .map(|column_def| column_def.name.as_str())
-                    })
-            }).unique()
-    }
-
-    /// Returns whether the schema has a primary key.
-    pub fn has_primary_key(&self) -> bool {
-        self.primary_key.is_some()
-    }
-
-    /// Returns the table name associated with the schema.
-    pub fn table_name(&self) -> &str {
-        &self.table_name
-    }
-
-    /// Returns whether the schema has column definitions.
-    pub fn has_column_defs(&self) -> bool {
-        self.column_defs.is_some()
-    }
-
-=======
->>>>>>> ee03b306
     /// Returns whether the schema has a given column.
     pub fn has_column<S: AsRef<str>>(&self, column: S) -> bool {
         self.column_defs
@@ -459,7 +458,7 @@
             comment: None,
         };
 
-        let ddl = r#"CREATE TABLE "User" ("id" INT NOT NULL, PRIMARY KEY (id));"#;
+        let ddl = r#"CREATE TABLE "User" ("id" INT NOT NULL, PRIMARY KEY ("id"));"#;
         assert_eq!(schema.to_ddl(), ddl);
 
         let actual = Schema::from_ddl(ddl).unwrap();
@@ -501,7 +500,7 @@
             comment: None,
         };
 
-        let ddl = r#"CREATE TABLE "User" ("id" INT NOT NULL, "user_id" INT NOT NULL, "image_id" INT NOT NULL UNIQUE, PRIMARY KEY (id, user_id));"#;
+        let ddl = r#"CREATE TABLE "User" ("id" INT NOT NULL, "user_id" INT NOT NULL, "image_id" INT NOT NULL, UNIQUE ("image_id"), PRIMARY KEY ("id", "user_id"));"#;
         assert_eq!(schema.to_ddl(), ddl);
 
         let actual = Schema::from_ddl(ddl).unwrap();
@@ -611,12 +610,42 @@
     }
 
     #[test]
-<<<<<<< HEAD
+    fn test_primary_key_short_row() {
+        let schema = Schema {
+            table_name: "User".to_owned(),
+            column_defs: Some(vec![
+                ColumnDef {
+                    name: "id".to_owned(),
+                    data_type: DataType::Int,
+                    nullable: false,
+                    default: None,
+                    comment: None,
+                },
+                ColumnDef {
+                    name: "name".to_owned(),
+                    data_type: DataType::Text,
+                    nullable: false,
+                    default: None,
+                    comment: None,
+                },
+            ]),
+            indexes: Vec::new(),
+            engine: None,
+            foreign_keys: Vec::new(),
+            primary_key: Some(vec![0, 1]),
+            unique_constraints: vec![],
+            comment: None,
+        };
+
+        let error = SchemaError::IncompatibleRowLength(1);
+        let actual = schema.get_primary_key(vec![Value::U8(1)]);
+
+        assert_eq!(actual, Err(error.into()));
+    }
+
+    #[test]
     /// Test schema involving unique constraints.
     fn unique_identifiers() {
-=======
-    fn test_primary_key_short_row() {
->>>>>>> ee03b306
         let schema = Schema {
             table_name: "User".to_owned(),
             column_defs: Some(vec![
@@ -625,10 +654,6 @@
                     data_type: DataType::Int,
                     nullable: false,
                     default: None,
-<<<<<<< HEAD
-=======
-                    unique: false,
->>>>>>> ee03b306
                     comment: None,
                 },
                 ColumnDef {
@@ -636,16 +661,11 @@
                     data_type: DataType::Text,
                     nullable: false,
                     default: None,
-<<<<<<< HEAD
-=======
-                    unique: false,
->>>>>>> ee03b306
                     comment: None,
                 },
             ]),
             indexes: Vec::new(),
             engine: None,
-<<<<<<< HEAD
             foreign_keys: Vec::new(),
             primary_key: None,
             unique_constraints: vec![
@@ -660,16 +680,6 @@
 
         let actual = Schema::from_ddl(ddl).unwrap();
         assert_schema(actual, schema);
-=======
-            primary_key: Some(vec![0, 1]),
-            foreign_keys: Vec::new(),
-            comment: None,
-        };
-
-        let error = SchemaError::IncompatibleRowLength(1);
-        let actual = schema.get_primary_key(vec![Value::U8(1)]);
-
-        assert_eq!(actual, Err(error.into()));
     }
 
     #[test]
@@ -682,7 +692,6 @@
                     data_type: DataType::Int,
                     nullable: false,
                     default: None,
-                    unique: false,
                     comment: None,
                 },
                 ColumnDef {
@@ -690,7 +699,6 @@
                     data_type: DataType::Text,
                     nullable: false,
                     default: None,
-                    unique: false,
                     comment: None,
                 },
             ]),
@@ -698,6 +706,7 @@
             engine: None,
             primary_key: None,
             foreign_keys: Vec::new(),
+            unique_constraints: Vec::new(),
             comment: None,
         };
 
@@ -705,6 +714,5 @@
         let actual = schema.get_primary_key(vec![Value::U8(1), Value::U8(2)]);
 
         assert_eq!(actual, Err(error.into()));
->>>>>>> ee03b306
     }
 }