mod ast_literal;
mod data_type;
mod ddl;
mod error;
mod expr;
mod function;
mod operator;
mod query;

use crate::ast::UniqueConstraint;

pub use self::{
    data_type::translate_data_type,
    ddl::{translate_column_def, translate_operate_function_arg},
    error::TranslateError,
    expr::{translate_expr, translate_order_by_expr},
    query::{alias_or_name, translate_query, translate_select_item},
};

use {
    crate::{
        ast::{Assignment, ForeignKey, ReferentialAction, Statement, Variable},
        result::Result,
    },
    ddl::translate_alter_table_operation,
    sqlparser::ast::{
        Assignment as SqlAssignment, Delete as SqlDelete, FromTable as SqlFromTable,
        Ident as SqlIdent, Insert as SqlInsert, ObjectName as SqlObjectName,
        ObjectType as SqlObjectType, Statement as SqlStatement,
        TableConstraint as SqlTableConstraint, TableFactor, TableWithJoins,
    },
};

pub fn translate(sql_statement: &SqlStatement) -> Result<Statement> {
    match sql_statement {
        SqlStatement::Query(query) => translate_query(query).map(Statement::Query),
        SqlStatement::Insert(SqlInsert {
            table_name,
            columns,
            source,
            ..
        }) => {
            let table_name = translate_object_name(table_name)?;
            let columns = translate_idents(columns);
            let source = source
                .as_deref()
                .ok_or_else(|| {
                    TranslateError::DefaultValuesOnInsertNotSupported(table_name.clone()).into()
                })
                .and_then(translate_query)?;

            Ok(Statement::Insert {
                table_name,
                columns,
                source,
            })
        }
        SqlStatement::Update {
            table,
            assignments,
            selection,
            ..
        } => Ok(Statement::Update {
            table_name: translate_table_with_join(table)?,
            assignments: assignments
                .iter()
                .map(translate_assignment)
                .collect::<Result<_>>()?,
            selection: selection.as_ref().map(translate_expr).transpose()?,
        }),
        SqlStatement::Delete(SqlDelete {
            from, selection, ..
        }) => {
            let from = match from {
                SqlFromTable::WithFromKeyword(from) => from,
                SqlFromTable::WithoutKeyword(_) => {
                    return Err(TranslateError::UnreachableOmittingFromInDelete.into())
                }
            };
            let table_name = from
                .iter()
                .map(translate_table_with_join)
                .next()
                .ok_or(TranslateError::UnreachableEmptyTable)??;

            Ok(Statement::Delete {
                table_name,
                selection: selection.as_ref().map(translate_expr).transpose()?,
            })
        }
        SqlStatement::CreateTable {
            if_not_exists,
            name,
            columns,
            query,
            engine,
            constraints,
            comment,
            ..
        } => {
<<<<<<< HEAD
            let mut primary_key: Vec<usize> = Vec::new();
            let mut unique_constraints = Vec::new();
=======
            let mut primary_key: Option<Vec<usize>> = None;
>>>>>>> ee03b306

            let translated_columns = columns
                .iter()
                .enumerate()
                .map(|(index, column)| {
                    let (translated_column, is_primary, is_unique) = translate_column_def(column)?;
                    if is_primary {
                        match primary_key.as_mut() {
                            Some(_) => {
                                return Err(TranslateError::MultiplePrimaryKeyNotSupported.into())
                            }
                            None => {
                                primary_key.get_or_insert_with(Vec::new).push(index);
                            }
                        }
                    }
                    if is_unique {
                        unique_constraints.push(UniqueConstraint::new(
                            None,
                            vec![index],
                        ));
                    }
                    Ok(translated_column)
                })
                .collect::<Result<Vec<_>>>()?;

            let mut foreign_keys = Vec::new();

            for constraint in constraints {
                if let sqlparser::ast::TableConstraint::PrimaryKey {
                    columns: primary_key_columns,
                    ..
                } = constraint
                {
                    match primary_key.as_mut() {
                        Some(_) => {
                            return Err(TranslateError::MultiplePrimaryKeyNotSupported.into())
                        }
                        None => {
                            for column in primary_key_columns {
                                primary_key.get_or_insert_with(Vec::new).push(
                                    translated_columns
                                        .iter()
                                        .position(|v| v.name == column.value)
                                        .ok_or_else(|| {
                                            TranslateError::ColumnNotFoundInTable(
                                                column.to_string(),
                                            )
                                        })?,
                                );
                            }
                        }
                    }
                } else if let sqlparser::ast::TableConstraint::Unique {
                    name,
                    columns: unique_columns,
                    ..
                } = constraint
                {
                    let mut indices = Vec::new();
                    for column in unique_columns {
                        if let Some(index) = columns.iter().position(|c| c.name.value == column.value) {
                            indices.push(index);
                        } else {
                            return Err(TranslateError::ColumnNotFoundInTable(column.value.clone()).into());
                        }
                    }
                    unique_constraints.push(UniqueConstraint::new(
                        name.clone().map(|n| n.value),
                        indices,
                    ));
                } else {
                    foreign_keys.push(translate_foreign_key(constraint)?);
                }
            }

            let translated_columns = (!translated_columns.is_empty()).then_some(translated_columns);

            Ok(Statement::CreateTable {
                if_not_exists: *if_not_exists,
                name: translate_object_name(name)?,
                columns: translated_columns,
                source: query
                    .as_ref()
                    .map(|query| translate_query(query).map(Box::new))
                    .transpose()?,
                engine: engine.clone(),
                foreign_keys,
                primary_key,
                unique_constraints,
                comment: comment.clone(),
            })
        }
        SqlStatement::AlterTable {
            name, operations, ..
        } => {
            if operations.len() > 1 {
                return Err(TranslateError::UnsupportedMultipleAlterTableOperations.into());
            }

            let operation = operations
                .iter()
                .next()
                .ok_or(TranslateError::UnreachableEmptyAlterTableOperation)?;

            Ok(Statement::AlterTable {
                name: translate_object_name(name)?,
                operation: translate_alter_table_operation(operation)?,
            })
        }
        SqlStatement::Drop {
            object_type: SqlObjectType::Table,
            if_exists,
            names,
            cascade,
            ..
        } => Ok(Statement::DropTable {
            if_exists: *if_exists,
            names: names
                .iter()
                .map(translate_object_name)
                .collect::<Result<Vec<_>>>()?,
            cascade: *cascade,
        }),
        SqlStatement::DropFunction {
            if_exists,
            func_desc,
            ..
        } => Ok(Statement::DropFunction {
            if_exists: *if_exists,
            names: func_desc
                .iter()
                .map(|v| translate_object_name(&v.name))
                .collect::<Result<Vec<_>>>()?,
        }),
        SqlStatement::CreateIndex {
            name,
            table_name,
            columns,
            ..
        } => {
            if columns.len() > 1 {
                return Err(TranslateError::CompositeIndexNotSupported.into());
            }

            let Some(name) = name else {
                return Err(TranslateError::UnsupportedUnnamedIndex.into());
            };

            let name = translate_object_name(name)?;

            if name.to_uppercase() == "PRIMARY" {
                return Err(TranslateError::ReservedIndexName(name).into());
            };

            Ok(Statement::CreateIndex {
                name,
                table_name: translate_object_name(table_name)?,
                column: translate_order_by_expr(&columns[0])?,
            })
        }
        SqlStatement::Drop {
            object_type: SqlObjectType::Index,
            names,
            ..
        } => {
            if names.len() > 1 {
                return Err(TranslateError::TooManyParamsInDropIndex.into());
            }

            let object_name = &names[0].0;
            if object_name.len() != 2 {
                return Err(TranslateError::InvalidParamsInDropIndex.into());
            }

            let table_name = object_name[0].value.to_owned();
            let name = object_name[1].value.to_owned();

            if name.to_uppercase() == "PRIMARY" {
                return Err(TranslateError::CannotDropPrimary.into());
            };

            Ok(Statement::DropIndex { name, table_name })
        }
        SqlStatement::StartTransaction { .. } => Ok(Statement::StartTransaction),
        SqlStatement::Commit { .. } => Ok(Statement::Commit),
        SqlStatement::Rollback { .. } => Ok(Statement::Rollback),
        SqlStatement::ShowTables {
            filter: None,
            db_name: None,
            ..
        } => Ok(Statement::ShowVariable(Variable::Tables)),
        SqlStatement::ShowFunctions { filter: None } => {
            Ok(Statement::ShowVariable(Variable::Functions))
        }
        SqlStatement::ShowVariable { variable } => match (variable.len(), variable.first()) {
            (1, Some(keyword)) => match keyword.value.to_uppercase().as_str() {
                "VERSION" => Ok(Statement::ShowVariable(Variable::Version)),
                v => Err(TranslateError::UnsupportedShowVariableKeyword(v.to_owned()).into()),
            },
            (3, Some(keyword)) => match keyword.value.to_uppercase().as_str() {
                "INDEXES" => match variable.get(2) {
                    Some(tablename) => Ok(Statement::ShowIndexes(tablename.value.to_owned())),
                    _ => Err(TranslateError::UnsupportedShowVariableStatement(
                        sql_statement.to_string(),
                    )
                    .into()),
                },
                _ => Err(TranslateError::UnsupportedShowVariableStatement(
                    sql_statement.to_string(),
                )
                .into()),
            },
            _ => Err(
                TranslateError::UnsupportedShowVariableStatement(sql_statement.to_string()).into(),
            ),
        },
        SqlStatement::ShowColumns { table_name, .. } => Ok(Statement::ShowColumns {
            table_name: translate_object_name(table_name)?,
        }),
        SqlStatement::CreateFunction {
            or_replace,
            name,
            args,
            params,
            ..
        } => {
            let args = args
                .as_ref()
                .map(|args| {
                    args.iter()
                        .map(translate_operate_function_arg)
                        .collect::<Result<Vec<_>>>()
                })
                .transpose()?;
            Ok(Statement::CreateFunction {
                or_replace: *or_replace,
                name: translate_object_name(name)?,
                args: args.unwrap_or_default(),
                return_: params
                    .return_
                    .as_ref()
                    .map(translate_expr)
                    .transpose()?
                    .ok_or(TranslateError::UnsupportedEmptyFunctionBody)?,
            })
        }
        _ => Err(TranslateError::UnsupportedStatement(sql_statement.to_string()).into()),
    }
}

pub fn translate_assignment(sql_assignment: &SqlAssignment) -> Result<Assignment> {
    let SqlAssignment { id, value } = sql_assignment;

    if id.len() > 1 {
        return Err(
            TranslateError::CompoundIdentOnUpdateNotSupported(sql_assignment.to_string()).into(),
        );
    }

    Ok(Assignment {
        id: id
            .first()
            .ok_or(TranslateError::UnreachableEmptyIdent)?
            .value
            .to_owned(),
        value: translate_expr(value)?,
    })
}

fn translate_table_with_join(table: &TableWithJoins) -> Result<String> {
    if !table.joins.is_empty() {
        return Err(TranslateError::JoinOnUpdateNotSupported.into());
    }
    match &table.relation {
        TableFactor::Table { name, .. } => translate_object_name(name),
        t => Err(TranslateError::UnsupportedTableFactor(t.to_string()).into()),
    }
}

fn translate_object_name(sql_object_name: &SqlObjectName) -> Result<String> {
    let sql_object_name = &sql_object_name.0;
    if sql_object_name.len() > 1 {
        let compound_object_name = translate_idents(sql_object_name).join(".");
        return Err(TranslateError::CompoundObjectNotSupported(compound_object_name).into());
    }

    sql_object_name
        .first()
        .map(|v| v.value.to_owned())
        .ok_or_else(|| TranslateError::UnreachableEmptyObject.into())
}

pub fn translate_idents(idents: &[SqlIdent]) -> Vec<String> {
    idents.iter().map(|v| v.value.to_owned()).collect()
}

pub fn translate_foreign_key(table_constraint: &SqlTableConstraint) -> Result<ForeignKey> {
    match table_constraint {
        SqlTableConstraint::ForeignKey {
            name,
            columns,
            foreign_table,
            referred_columns,
            on_delete,
            on_update,
            ..
        } => {
            let referencing_column_name = columns.first().map(|i| i.value.clone()).ok_or(
                TranslateError::UnreachableForeignKeyColumns(
                    columns.iter().map(|i| i.to_string()).collect::<String>(),
                ),
            )?;

            let referenced_column_name = referred_columns
                .first()
                .ok_or(TranslateError::UnreachableForeignKeyColumns(
                    columns.iter().map(|i| i.to_string()).collect::<String>(),
                ))?
                .value
                .clone();

            let referenced_table_name = translate_object_name(foreign_table)?;

            let name = match name {
                Some(name) => name.value.clone(),
                None => {
                    format!("FK_{referencing_column_name}-{referenced_table_name}_{referenced_column_name}")
                }
            };

            Ok(ForeignKey {
                name,
                referencing_column_name,
                referenced_table_name,
                referenced_column_name,
                on_delete: on_delete
                    .map(ReferentialAction::from)
                    .unwrap_or(ReferentialAction::NoAction),
                on_update: on_update
                    .map(ReferentialAction::from)
                    .unwrap_or(ReferentialAction::NoAction),
            })
        }
        _ => Err(TranslateError::UnsupportedConstraint(table_constraint.to_string()).into()),
    }
}

#[cfg(test)]
mod tests {
    use crate::ast::{ColumnDef, DataType};
    use {super::*, crate::parse_sql::parse};

    #[test]
    fn statement() {
        let sql = "INSERT INTO Foo DEFAULT VALUES";
        let actual = parse(sql).and_then(|parsed| translate(&parsed[0]));
        let expected =
            Err(TranslateError::DefaultValuesOnInsertNotSupported("Foo".to_owned()).into());

        assert_eq!(actual, expected);
    }

    #[test]
    fn test_on_update_cascade() {
        let sql = "CREATE TABLE Foo (id INTEGER PRIMARY KEY, bar INTEGER, FOREIGN KEY (bar) REFERENCES Foo (id) ON UPDATE CASCADE)";
        let actual = parse(sql).and_then(|parsed| translate(&parsed[0]));
        let expected = Ok(Statement::CreateTable {
            if_not_exists: false,
            name: "Foo".to_owned(),
            columns: Some(vec![
                ColumnDef {
                    name: "id".to_owned(),
                    data_type: DataType::Int,
                    nullable: false,
                    default: None,
                    comment: None,
                },
                ColumnDef {
                    name: "bar".to_owned(),
                    data_type: DataType::Int,
                    nullable: true,
                    default: None,
                    comment: None,
                },
            ]),
            source: None,
            engine: None,
            foreign_keys: vec![ForeignKey {
                name: "FK_bar-Foo_id".to_owned(),
                referencing_column_name: "bar".to_owned(),
                referenced_table_name: "Foo".to_owned(),
                referenced_column_name: "id".to_owned(),
                on_delete: ReferentialAction::NoAction,
                on_update: ReferentialAction::Cascade,
            }],
            primary_key: Some(vec![0]),
            unique_constraints: vec![],
            comment: None,
        });

        assert_eq!(actual, expected);
    }

    #[test]
    fn test_create_table_with_unknown_primary_key() {
        let sql = "CREATE TABLE Foo (id INTEGER, PRIMARY KEY (unknown))";

        let actual = parse(sql).and_then(|parsed| translate(&parsed[0]));

        let expected = Err(TranslateError::ColumnNotFoundInTable("unknown".to_owned()).into());

        assert_eq!(actual, expected);
    }

    #[test]
    fn test_on_delete_cascade() {
        let sql = "CREATE TABLE Foo (id INTEGER PRIMARY KEY, bar INTEGER, FOREIGN KEY (bar) REFERENCES Foo (id) ON DELETE CASCADE)";
        let actual = parse(sql).and_then(|parsed| translate(&parsed[0]));
        let expected = Ok(Statement::CreateTable {
            if_not_exists: false,
            name: "Foo".to_owned(),
            columns: Some(vec![
                ColumnDef {
                    name: "id".to_owned(),
                    data_type: DataType::Int,
                    nullable: false,
                    default: None,
                    comment: None,
                },
                ColumnDef {
                    name: "bar".to_owned(),
                    data_type: DataType::Int,
                    nullable: true,
                    default: None,
                    comment: None,
                },
            ]),
            source: None,
            engine: None,
            foreign_keys: vec![ForeignKey {
                name: "FK_bar-Foo_id".to_owned(),
                referencing_column_name: "bar".to_owned(),
                referenced_table_name: "Foo".to_owned(),
                referenced_column_name: "id".to_owned(),
                on_delete: ReferentialAction::Cascade,
                on_update: ReferentialAction::NoAction,
            }],
            primary_key: Some(vec![0]),
            unique_constraints: vec![],
            comment: None,
        });

        assert_eq!(actual, expected);
    }

    #[test]
    fn test_create_table_with_multiple_primary_key() {
        let sql = "CREATE TABLE Foo (id INTEGER PRIMARY KEY, PRIMARY KEY (id, id2))";

        let actual = parse(sql).and_then(|parsed| translate(&parsed[0]));

        let expected = Err(TranslateError::MultiplePrimaryKeyNotSupported.into());

        assert_eq!(actual, expected);
    }

    #[test]
    fn test_on_delete_on_update_cascade_same_line() {
        let sql = "CREATE TABLE Foo (id INTEGER PRIMARY KEY, bar INTEGER, FOREIGN KEY (bar) REFERENCES Foo (id) ON DELETE CASCADE ON UPDATE CASCADE)";
        let actual = parse(sql).and_then(|parsed| translate(&parsed[0]));
        let expected = Ok(Statement::CreateTable {
            if_not_exists: false,
            name: "Foo".to_owned(),
            columns: Some(vec![
                ColumnDef {
                    name: "id".to_owned(),
                    data_type: DataType::Int,
                    nullable: false,
                    default: None,
                    comment: None,
                },
                ColumnDef {
                    name: "bar".to_owned(),
                    data_type: DataType::Int,
                    nullable: true,
                    default: None,
                    comment: None,
                },
            ]),
            source: None,
            engine: None,
            foreign_keys: vec![ForeignKey {
                name: "FK_bar-Foo_id".to_owned(),
                referencing_column_name: "bar".to_owned(),
                referenced_table_name: "Foo".to_owned(),
                referenced_column_name: "id".to_owned(),
                on_delete: ReferentialAction::Cascade,
                on_update: ReferentialAction::Cascade,
            }],
            primary_key: Some(vec![0]),
            unique_constraints: vec![],
            comment: None,
        });

        assert_eq!(actual, expected);
    }

    #[test]
    fn test_create_table_with_multiple_primary_key_columns() {
        let sql = "CREATE TABLE Foo (id INTEGER PRIMARY KEY, id2 INTEGER PRIMARY KEY)";

        let actual = parse(sql).and_then(|parsed| translate(&parsed[0]));

        let expected = Err(TranslateError::MultiplePrimaryKeyNotSupported.into());

        assert_eq!(actual, expected);
    }
}<|MERGE_RESOLUTION|>--- conflicted
+++ resolved
@@ -8,6 +8,7 @@
 mod query;
 
 use crate::ast::UniqueConstraint;
+use itertools::Itertools;
 
 pub use self::{
     data_type::translate_data_type,
@@ -98,12 +99,8 @@
             comment,
             ..
         } => {
-<<<<<<< HEAD
-            let mut primary_key: Vec<usize> = Vec::new();
             let mut unique_constraints = Vec::new();
-=======
             let mut primary_key: Option<Vec<usize>> = None;
->>>>>>> ee03b306
 
             let translated_columns = columns
                 .iter()
@@ -121,10 +118,7 @@
                         }
                     }
                     if is_unique {
-                        unique_constraints.push(UniqueConstraint::new(
-                            None,
-                            vec![index],
-                        ));
+                        unique_constraints.push(UniqueConstraint::new(None, vec![index]));
                     }
                     Ok(translated_column)
                 })
@@ -165,10 +159,15 @@
                 {
                     let mut indices = Vec::new();
                     for column in unique_columns {
-                        if let Some(index) = columns.iter().position(|c| c.name.value == column.value) {
+                        if let Some(index) =
+                            columns.iter().position(|c| c.name.value == column.value)
+                        {
                             indices.push(index);
                         } else {
-                            return Err(TranslateError::ColumnNotFoundInTable(column.value.clone()).into());
+                            return Err(TranslateError::ColumnNotFoundInTable(
+                                column.value.clone(),
+                            )
+                            .into());
                         }
                     }
                     unique_constraints.push(UniqueConstraint::new(
@@ -177,6 +176,73 @@
                     ));
                 } else {
                     foreign_keys.push(translate_foreign_key(constraint)?);
+                }
+            }
+
+            if let Some(primary_key) = primary_key.as_ref() {
+                if primary_key.is_empty() {
+                    return Err(TranslateError::EmptyPrimaryKeyConstraint.into());
+                }
+
+                // Check whether there are repeated columns in primary key constraint
+                let primary_key_columns = primary_key.iter().map(|i| &translated_columns[*i].name);
+
+                if let Some(repeated_column) = primary_key_columns
+                    .clone()
+                    .find(|column| primary_key_columns.clone().filter(|c| c == column).count() > 1)
+                {
+                    return Err(TranslateError::RepeatedColumnsInPrimaryKeyConstraint(
+                        repeated_column.clone(),
+                    )
+                    .into());
+                }
+            }
+
+            for (index, unique_constraint) in unique_constraints.iter().enumerate() {
+                let unique_columns = unique_constraint
+                    .column_indices()
+                    .iter()
+                    .map(|i| &translated_columns[*i].name);
+
+                // Check whether there are repeated columns in unique constraints
+                if let Some(repeated_column) = unique_columns
+                    .clone()
+                    .find(|column| unique_columns.clone().filter(|c| c == column).count() > 1)
+                {
+                    return Err(TranslateError::RepeatedColumnsInUniqueConstraint(
+                        repeated_column.clone(),
+                    )
+                    .into());
+                }
+
+                // Check whether there are duplicated unique constraints
+                if unique_constraints
+                    .iter()
+                    .skip(index + 1)
+                    .any(|c| c.column_indices() == unique_constraint.column_indices())
+                {
+                    return Err(TranslateError::DuplicatedUniqueConstraint(
+                        unique_columns.clone().join(", "),
+                    )
+                    .into());
+                }
+
+                // Check whether there are empty unique constraints
+                if unique_constraint.column_indices().is_empty() {
+                    return Err(TranslateError::EmptyUniqueConstraintColumns.into());
+                }
+
+                // Check whether there are multiple named unique constraints
+                if unique_constraint.name().is_some()
+                    && unique_constraints
+                        .iter()
+                        .skip(index + 1)
+                        .any(|c| c.name() == unique_constraint.name())
+                {
+                    return Err(TranslateError::DuplicatedUniqueConstraintName(
+                        unique_constraint.name().unwrap().to_owned(),
+                    )
+                    .into());
                 }
             }
 
@@ -622,4 +688,23 @@
 
         assert_eq!(actual, expected);
     }
+
+    #[test]
+    fn test_create_table_with_repeated_unique_constraint_columns() {
+        let sql = "CREATE TABLE Foo (id INTEGER, id2 INTEGER, UNIQUE (id, id))";
+
+        let actual = parse(sql).and_then(|parsed| translate(&parsed[0]));
+
+        let expected =
+            Err(TranslateError::RepeatedColumnsInUniqueConstraint("id".to_owned()).into());
+
+        assert_eq!(actual, expected);
+
+        let sql = "CREATE TABLE Foo (id INTEGER UNIQUE, id2 INTEGER, UNIQUE (id))";
+        let actual = parse(sql).and_then(|parsed| translate(&parsed[0]));
+
+        let expected = Err(TranslateError::DuplicatedUniqueConstraint("id".to_owned()).into());
+
+        assert_eq!(actual, expected);
+    }
 }