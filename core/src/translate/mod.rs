mod ast_literal;
mod data_type;
mod ddl;
mod error;
mod expr;
mod function;
mod operator;
mod query;

use crate::ast::UniqueConstraint;

pub use self::{
    data_type::translate_data_type,
    ddl::{translate_column_def, translate_operate_function_arg},
    error::TranslateError,
    expr::{translate_expr, translate_order_by_expr},
    query::{alias_or_name, translate_query, translate_select_item},
};

use {
    crate::{
        ast::{Assignment, ForeignKey, ReferentialAction, Statement, Variable},
        result::Result,
    },
    ddl::translate_alter_table_operation,
    sqlparser::ast::{
        Assignment as SqlAssignment, Delete as SqlDelete, FromTable as SqlFromTable,
        Ident as SqlIdent, Insert as SqlInsert, ObjectName as SqlObjectName,
        ObjectType as SqlObjectType, Statement as SqlStatement,
        TableConstraint as SqlTableConstraint, TableFactor, TableWithJoins,
    },
};

pub fn translate(sql_statement: &SqlStatement) -> Result<Statement> {
    match sql_statement {
        SqlStatement::Query(query) => translate_query(query).map(Statement::Query),
        SqlStatement::Insert(SqlInsert {
            table_name,
            columns,
            source,
            ..
        }) => {
            let table_name = translate_object_name(table_name)?;
            let columns = translate_idents(columns);
            let source = source
                .as_deref()
                .ok_or_else(|| {
                    TranslateError::DefaultValuesOnInsertNotSupported(table_name.clone()).into()
                })
                .and_then(translate_query)?;

            Ok(Statement::Insert {
                table_name,
                columns,
                source,
            })
        }
        SqlStatement::Update {
            table,
            assignments,
            selection,
            ..
        } => Ok(Statement::Update {
            table_name: translate_table_with_join(table)?,
            assignments: assignments
                .iter()
                .map(translate_assignment)
                .collect::<Result<_>>()?,
            selection: selection.as_ref().map(translate_expr).transpose()?,
        }),
        SqlStatement::Delete(SqlDelete {
            from, selection, ..
        }) => {
            let from = match from {
                SqlFromTable::WithFromKeyword(from) => from,
                SqlFromTable::WithoutKeyword(_) => {
                    return Err(TranslateError::UnreachableOmittingFromInDelete.into())
                }
            };
            let table_name = from
                .iter()
                .map(translate_table_with_join)
                .next()
                .ok_or(TranslateError::UnreachableEmptyTable)??;

            Ok(Statement::Delete {
                table_name,
                selection: selection.as_ref().map(translate_expr).transpose()?,
            })
        }
        SqlStatement::CreateTable {
            if_not_exists,
            name,
            columns,
            query,
            engine,
            constraints,
            comment,
            ..
        } => {
            let mut primary_key: Vec<usize> = Vec::new();
            let translated_columns = columns
                .iter()
<<<<<<< HEAD
                .enumerate()
                .map(|(index, column)| {
                    let (translated_column, is_primary) = translate_column_def(column)?;
=======
                .map(|column| {
                    let (translated_column, is_primary, is_unique) = translate_column_def(column)?;
>>>>>>> 258d1853
                    if is_primary {
                        primary_key.push(index);
                    }
                    Ok(translated_column)
                })
                .collect::<Result<Vec<_>>>()?;

            let translated_columns = (!translated_columns.is_empty()).then_some(translated_columns);

            let name = translate_object_name(name)?;

            // We parse the provided constraints that contain information regardin
            // primary keys. This is essential to handle the cases where the primary
            // key is not defined inline with the column definition, but rather as a
            // separate constraint. Two examples are shown below:
            //
            // First, the following example illustrate the case where the primary key
            // is defined inline with the column definition:
            // ```sql
            // CREATE TABLE Foo (
            //     id INTEGER PRIMARY KEY
            // );
            // ```
            //
            // Second, the following example illustrate the case where the primary key
            // is defined as a separate constraint:
            // ```sql
            // CREATE TABLE Foo (
            //     id INTEGER,
            //     PRIMARY KEY (id)
            // );
            // ```
            //
            // In the second example, the primary key is defined as a separate constraint
            // and not inline with the column definition. This is why we need to parse the
            // constraints to extract the primary key information. This case is made slightly
            // more complex by the fact that the primary key can be a composite key, which
            // means that it can be defined on multiple columns. This is illustrated in the
            // following example:
            // ```sql
            // CREATE TABLE Foo (
            //     id INTEGER,
            //     name TEXT,
            //     PRIMARY KEY (id, name)
            // );
            // ```

            // We extend the definition of the columns to include the primary key flag,
            // handling also the other constraints that are defined on the table.

            let mut foreign_keys = Vec::new();
            let mut primary_key = if primary_key.is_empty() {
                None
            } else {
                Some(primary_key)
            };
            let mut unique_constraints = Vec::new();

            for constraint in constraints {
                if let sqlparser::ast::TableConstraint::PrimaryKey {
                    columns: primary_key_columns,
                    ..
                } = constraint
                {
                    match primary_key.as_mut() {
                        Some(_) => {
                            return Err(TranslateError::MultiplePrimaryKeyNotSupported.into())
                        }
                        None => {
                            primary_key = Some(
                                primary_key_columns
                                    .iter()
                                    .map(|i| {
                                        columns
                                            .iter()
                                            .position(|c| c.name.value == i.value)
                                            .unwrap()
                                    })
                                    .collect::<Vec<_>>(),
                            );
                        }
                    }
                } else if let sqlparser::ast::TableConstraint::Unique {
                    name,
                    columns: unique_columns,
                    ..
                } = constraint
                {
                    let unique_columns = unique_columns
                        .iter()
                        .map(|c| c.value.clone())
                        .collect::<Vec<_>>();
                    unique_constraints.push(UniqueConstraint::new(
                        name.clone().map(|n| n.value),
                        unique_columns,
                    ));
                } else {
                    foreign_keys.push(translate_foreign_key(constraint)?);
                }
            }

            Ok(Statement::CreateTable {
                if_not_exists: *if_not_exists,
                name,
                columns: translated_columns,
                source: match query {
                    Some(v) => Some(translate_query(v).map(Box::new)?),
                    None => None,
                },
                engine: engine.clone(),
                foreign_keys,
                primary_key,
                unique_constraints,
                comment: comment.clone(),
            })
        }
        SqlStatement::AlterTable {
            name, operations, ..
        } => {
            if operations.len() > 1 {
                return Err(TranslateError::UnsupportedMultipleAlterTableOperations.into());
            }

            let operation = operations
                .iter()
                .next()
                .ok_or(TranslateError::UnreachableEmptyAlterTableOperation)?;

            Ok(Statement::AlterTable {
                name: translate_object_name(name)?,
                operation: translate_alter_table_operation(operation)?,
            })
        }
        SqlStatement::Drop {
            object_type: SqlObjectType::Table,
            if_exists,
            names,
            cascade,
            ..
        } => Ok(Statement::DropTable {
            if_exists: *if_exists,
            names: names
                .iter()
                .map(translate_object_name)
                .collect::<Result<Vec<_>>>()?,
            cascade: *cascade,
        }),
        SqlStatement::DropFunction {
            if_exists,
            func_desc,
            ..
        } => Ok(Statement::DropFunction {
            if_exists: *if_exists,
            names: func_desc
                .iter()
                .map(|v| translate_object_name(&v.name))
                .collect::<Result<Vec<_>>>()?,
        }),
        SqlStatement::CreateIndex {
            name,
            table_name,
            columns,
            ..
        } => {
            if columns.len() > 1 {
                return Err(TranslateError::CompositeIndexNotSupported.into());
            }

            let Some(name) = name else {
                return Err(TranslateError::UnsupportedUnnamedIndex.into());
            };

            let name = translate_object_name(name)?;

            if name.to_uppercase() == "PRIMARY" {
                return Err(TranslateError::ReservedIndexName(name).into());
            };

            Ok(Statement::CreateIndex {
                name,
                table_name: translate_object_name(table_name)?,
                column: translate_order_by_expr(&columns[0])?,
            })
        }
        SqlStatement::Drop {
            object_type: SqlObjectType::Index,
            names,
            ..
        } => {
            if names.len() > 1 {
                return Err(TranslateError::TooManyParamsInDropIndex.into());
            }

            let object_name = &names[0].0;
            if object_name.len() != 2 {
                return Err(TranslateError::InvalidParamsInDropIndex.into());
            }

            let table_name = object_name[0].value.to_owned();
            let name = object_name[1].value.to_owned();

            if name.to_uppercase() == "PRIMARY" {
                return Err(TranslateError::CannotDropPrimary.into());
            };

            Ok(Statement::DropIndex { name, table_name })
        }
        SqlStatement::StartTransaction { .. } => Ok(Statement::StartTransaction),
        SqlStatement::Commit { .. } => Ok(Statement::Commit),
        SqlStatement::Rollback { .. } => Ok(Statement::Rollback),
        SqlStatement::ShowTables {
            filter: None,
            db_name: None,
            ..
        } => Ok(Statement::ShowVariable(Variable::Tables)),
        SqlStatement::ShowFunctions { filter: None } => {
            Ok(Statement::ShowVariable(Variable::Functions))
        }
        SqlStatement::ShowVariable { variable } => match (variable.len(), variable.first()) {
            (1, Some(keyword)) => match keyword.value.to_uppercase().as_str() {
                "VERSION" => Ok(Statement::ShowVariable(Variable::Version)),
                v => Err(TranslateError::UnsupportedShowVariableKeyword(v.to_owned()).into()),
            },
            (3, Some(keyword)) => match keyword.value.to_uppercase().as_str() {
                "INDEXES" => match variable.get(2) {
                    Some(tablename) => Ok(Statement::ShowIndexes(tablename.value.to_owned())),
                    _ => Err(TranslateError::UnsupportedShowVariableStatement(
                        sql_statement.to_string(),
                    )
                    .into()),
                },
                _ => Err(TranslateError::UnsupportedShowVariableStatement(
                    sql_statement.to_string(),
                )
                .into()),
            },
            _ => Err(
                TranslateError::UnsupportedShowVariableStatement(sql_statement.to_string()).into(),
            ),
        },
        SqlStatement::ShowColumns { table_name, .. } => Ok(Statement::ShowColumns {
            table_name: translate_object_name(table_name)?,
        }),
        SqlStatement::CreateFunction {
            or_replace,
            name,
            args,
            params,
            ..
        } => {
            let args = args
                .as_ref()
                .map(|args| {
                    args.iter()
                        .map(translate_operate_function_arg)
                        .collect::<Result<Vec<_>>>()
                })
                .transpose()?;
            Ok(Statement::CreateFunction {
                or_replace: *or_replace,
                name: translate_object_name(name)?,
                args: args.unwrap_or_default(),
                return_: params
                    .return_
                    .as_ref()
                    .map(translate_expr)
                    .transpose()?
                    .ok_or(TranslateError::UnsupportedEmptyFunctionBody)?,
            })
        }
        _ => Err(TranslateError::UnsupportedStatement(sql_statement.to_string()).into()),
    }
}

pub fn translate_assignment(sql_assignment: &SqlAssignment) -> Result<Assignment> {
    let SqlAssignment { id, value } = sql_assignment;

    if id.len() > 1 {
        return Err(
            TranslateError::CompoundIdentOnUpdateNotSupported(sql_assignment.to_string()).into(),
        );
    }

    Ok(Assignment {
        id: id
            .first()
            .ok_or(TranslateError::UnreachableEmptyIdent)?
            .value
            .to_owned(),
        value: translate_expr(value)?,
    })
}

fn translate_table_with_join(table: &TableWithJoins) -> Result<String> {
    if !table.joins.is_empty() {
        return Err(TranslateError::JoinOnUpdateNotSupported.into());
    }
    match &table.relation {
        TableFactor::Table { name, .. } => translate_object_name(name),
        t => Err(TranslateError::UnsupportedTableFactor(t.to_string()).into()),
    }
}

fn translate_object_name(sql_object_name: &SqlObjectName) -> Result<String> {
    let sql_object_name = &sql_object_name.0;
    if sql_object_name.len() > 1 {
        let compound_object_name = translate_idents(sql_object_name).join(".");
        return Err(TranslateError::CompoundObjectNotSupported(compound_object_name).into());
    }

    sql_object_name
        .first()
        .map(|v| v.value.to_owned())
        .ok_or_else(|| TranslateError::UnreachableEmptyObject.into())
}

pub fn translate_idents(idents: &[SqlIdent]) -> Vec<String> {
    idents.iter().map(|v| v.value.to_owned()).collect()
}

pub fn translate_foreign_key(table_constraint: &SqlTableConstraint) -> Result<ForeignKey> {
    match table_constraint {
        SqlTableConstraint::ForeignKey {
            name,
            columns,
            foreign_table,
            referred_columns,
            on_delete,
            on_update,
            ..
        } => {
            let referencing_column_name = columns.first().map(|i| i.value.clone()).ok_or(
                TranslateError::UnreachableForeignKeyColumns(
                    columns.iter().map(|i| i.to_string()).collect::<String>(),
                ),
            )?;

            let referenced_column_name = referred_columns
                .first()
                .ok_or(TranslateError::UnreachableForeignKeyColumns(
                    columns.iter().map(|i| i.to_string()).collect::<String>(),
                ))?
                .value
                .clone();

            let referenced_table_name = translate_object_name(foreign_table)?;

            let name = match name {
                Some(name) => name.value.clone(),
                None => {
                    format!("FK_{referencing_column_name}-{referenced_table_name}_{referenced_column_name}")
                }
            };

            Ok(ForeignKey {
                name,
                referencing_column_name,
                referenced_table_name,
                referenced_column_name,
                on_delete: on_delete
                    .map(ReferentialAction::from)
                    .unwrap_or(ReferentialAction::NoAction),
                on_update: on_update
                    .map(ReferentialAction::from)
                    .unwrap_or(ReferentialAction::NoAction),
            })
        }
        _ => Err(TranslateError::UnsupportedConstraint(table_constraint.to_string()).into()),
    }
}

#[cfg(test)]
mod tests {
    use crate::ast::{ColumnDef, DataType};
    use {super::*, crate::parse_sql::parse};

    #[test]
    fn statement() {
        let sql = "INSERT INTO Foo DEFAULT VALUES";
        let actual = parse(sql).and_then(|parsed| translate(&parsed[0]));
        let expected =
            Err(TranslateError::DefaultValuesOnInsertNotSupported("Foo".to_owned()).into());

        assert_eq!(actual, expected);
    }

    #[test]
    fn test_on_update_cascade() {
        let sql = "CREATE TABLE Foo (id INTEGER PRIMARY KEY, bar INTEGER, FOREIGN KEY (bar) REFERENCES Foo (id) ON UPDATE CASCADE)";
        let actual = parse(sql).and_then(|parsed| translate(&parsed[0]));
        let expected = Ok(Statement::CreateTable {
            if_not_exists: false,
            name: "Foo".to_owned(),
            columns: Some(vec![
                ColumnDef {
                    name: "id".to_owned(),
                    data_type: DataType::Int,
                    nullable: false,
                    default: None,
                    comment: None,
                },
                ColumnDef {
                    name: "bar".to_owned(),
                    data_type: DataType::Int,
                    nullable: true,
                    default: None,
                    comment: None,
                },
            ]),
            source: None,
            engine: None,
            foreign_keys: vec![ForeignKey {
                name: "FK_bar-Foo_id".to_owned(),
                referencing_column_name: "bar".to_owned(),
                referenced_table_name: "Foo".to_owned(),
                referenced_column_name: "id".to_owned(),
                on_delete: ReferentialAction::NoAction,
                on_update: ReferentialAction::Cascade,
            }],
<<<<<<< HEAD
            primary_key: Some(vec![0]),
=======
            primary_key: Some(vec!["id".to_owned()]),
            unique_constraints: vec![],
>>>>>>> 258d1853
            comment: None,
        });

        assert_eq!(actual, expected);
    }

    #[test]
    fn test_on_delete_cascade() {
        let sql = "CREATE TABLE Foo (id INTEGER PRIMARY KEY, bar INTEGER, FOREIGN KEY (bar) REFERENCES Foo (id) ON DELETE CASCADE)";
        let actual = parse(sql).and_then(|parsed| translate(&parsed[0]));
        let expected = Ok(Statement::CreateTable {
            if_not_exists: false,
            name: "Foo".to_owned(),
            columns: Some(vec![
                ColumnDef {
                    name: "id".to_owned(),
                    data_type: DataType::Int,
                    nullable: false,
                    default: None,
                    comment: None,
                },
                ColumnDef {
                    name: "bar".to_owned(),
                    data_type: DataType::Int,
                    nullable: true,
                    default: None,
                    comment: None,
                },
            ]),
            source: None,
            engine: None,
            foreign_keys: vec![ForeignKey {
                name: "FK_bar-Foo_id".to_owned(),
                referencing_column_name: "bar".to_owned(),
                referenced_table_name: "Foo".to_owned(),
                referenced_column_name: "id".to_owned(),
                on_delete: ReferentialAction::Cascade,
                on_update: ReferentialAction::NoAction,
            }],
<<<<<<< HEAD
            primary_key: Some(vec![0]),
=======
            primary_key: Some(vec!["id".to_owned()]),
            unique_constraints: vec![],
>>>>>>> 258d1853
            comment: None,
        });

        assert_eq!(actual, expected);
    }

    #[test]
    fn test_on_delete_on_update_cascade_same_line() {
        let sql = "CREATE TABLE Foo (id INTEGER PRIMARY KEY, bar INTEGER, FOREIGN KEY (bar) REFERENCES Foo (id) ON DELETE CASCADE ON UPDATE CASCADE)";
        let actual = parse(sql).and_then(|parsed| translate(&parsed[0]));
        let expected = Ok(Statement::CreateTable {
            if_not_exists: false,
            name: "Foo".to_owned(),
            columns: Some(vec![
                ColumnDef {
                    name: "id".to_owned(),
                    data_type: DataType::Int,
                    nullable: false,
                    default: None,
                    comment: None,
                },
                ColumnDef {
                    name: "bar".to_owned(),
                    data_type: DataType::Int,
                    nullable: true,
                    default: None,
                    comment: None,
                },
            ]),
            source: None,
            engine: None,
            foreign_keys: vec![ForeignKey {
                name: "FK_bar-Foo_id".to_owned(),
                referencing_column_name: "bar".to_owned(),
                referenced_table_name: "Foo".to_owned(),
                referenced_column_name: "id".to_owned(),
                on_delete: ReferentialAction::Cascade,
                on_update: ReferentialAction::Cascade,
            }],
<<<<<<< HEAD
            primary_key: Some(vec![0]),
=======
            primary_key: Some(vec!["id".to_owned()]),
            unique_constraints: vec![],
>>>>>>> 258d1853
            comment: None,
        });

        assert_eq!(actual, expected);
    }
}<|MERGE_RESOLUTION|>--- conflicted
+++ resolved
@@ -99,18 +99,21 @@
             ..
         } => {
             let mut primary_key: Vec<usize> = Vec::new();
+            let mut unique_constraints = Vec::new();
+
             let translated_columns = columns
                 .iter()
-<<<<<<< HEAD
                 .enumerate()
                 .map(|(index, column)| {
-                    let (translated_column, is_primary) = translate_column_def(column)?;
-=======
-                .map(|column| {
                     let (translated_column, is_primary, is_unique) = translate_column_def(column)?;
->>>>>>> 258d1853
                     if is_primary {
                         primary_key.push(index);
+                    }
+                    if is_unique {
+                        unique_constraints.push(UniqueConstraint::new(
+                            None,
+                            vec![index],
+                        ));
                     }
                     Ok(translated_column)
                 })
@@ -165,7 +168,6 @@
             } else {
                 Some(primary_key)
             };
-            let mut unique_constraints = Vec::new();
 
             for constraint in constraints {
                 if let sqlparser::ast::TableConstraint::PrimaryKey {
@@ -197,13 +199,17 @@
                     ..
                 } = constraint
                 {
-                    let unique_columns = unique_columns
-                        .iter()
-                        .map(|c| c.value.clone())
-                        .collect::<Vec<_>>();
+                    let mut indices = Vec::new();
+                    for column in unique_columns {
+                        if let Some(index) = columns.iter().position(|c| c.name.value == column.value) {
+                            indices.push(index);
+                        } else {
+                            return Err(TranslateError::ColumnNotFoundInTable(column.value.clone()).into());
+                        }
+                    }
                     unique_constraints.push(UniqueConstraint::new(
                         name.clone().map(|n| n.value),
-                        unique_columns,
+                        indices,
                     ));
                 } else {
                     foreign_keys.push(translate_foreign_key(constraint)?);
@@ -528,12 +534,8 @@
                 on_delete: ReferentialAction::NoAction,
                 on_update: ReferentialAction::Cascade,
             }],
-<<<<<<< HEAD
             primary_key: Some(vec![0]),
-=======
-            primary_key: Some(vec!["id".to_owned()]),
             unique_constraints: vec![],
->>>>>>> 258d1853
             comment: None,
         });
 
@@ -573,12 +575,8 @@
                 on_delete: ReferentialAction::Cascade,
                 on_update: ReferentialAction::NoAction,
             }],
-<<<<<<< HEAD
             primary_key: Some(vec![0]),
-=======
-            primary_key: Some(vec!["id".to_owned()]),
             unique_constraints: vec![],
->>>>>>> 258d1853
             comment: None,
         });
 
@@ -618,12 +616,8 @@
                 on_delete: ReferentialAction::Cascade,
                 on_update: ReferentialAction::Cascade,
             }],
-<<<<<<< HEAD
             primary_key: Some(vec![0]),
-=======
-            primary_key: Some(vec!["id".to_owned()]),
             unique_constraints: vec![],
->>>>>>> 258d1853
             comment: None,
         });
 
