--- conflicted
+++ resolved
@@ -78,12 +78,12 @@
     /// Optional name for the constraint.
     name: Option<String>,
     /// The fields that are part of the UNIQUE constraint.
-    columns: Vec<String>,
+    columns: Vec<usize>,
 }
 
 impl UniqueConstraint {
     /// Creates a new UNIQUE constraint with the given name and columns.
-    pub fn new(name: Option<String>, columns: Vec<String>) -> Self {
+    pub fn new(name: Option<String>, columns: Vec<usize>) -> Self {
         assert!(
             !columns.is_empty(),
             "A UNIQUE constraint must have at least one column."
@@ -91,23 +91,36 @@
         Self { name, columns }
     }
 
+    /// Creates a new anonimous UNIQUE constraint with the given columns.
+    pub fn new_anonimous(columns: Vec<usize>) -> Self {
+        Self::new(None, columns)
+    }
+
     /// Returns the name of the UNIQUE constraint.
     pub fn name(&self) -> Option<&str> {
         self.name.as_deref()
     }
 
     /// Returns the columns that are part of the UNIQUE constraint.
-    pub fn columns(&self) -> &[String] {
+    pub fn column_indices(&self) -> &[usize] {
         &self.columns
     }
-}
-
-impl ToSql for UniqueConstraint {
-    fn to_sql(&self) -> String {
+
+    /// Returns whether constraint includes the provided index.
+    pub fn includes_column(&self, index: usize) -> bool {
+        self.columns.contains(&index)
+    }
+
+    /// Returns whether it is composed of a single column, i.e. is a single-field UNIQUE constraint.
+    pub fn is_single_field(&self) -> bool {
+        self.columns.len() == 1
+    }
+
+    fn to_sql<S: AsRef<str>>(&self, column_names: &[S]) -> String {
         let columns = self
             .columns
             .iter()
-            .map(|column| format!(r#""{}""#, column))
+            .map(|column| format!(r#""{}""#, column_names[*column].as_ref()))
             .join(", ");
         if let Some(name) = &self.name {
             format!(r#"CONSTRAINT "{}" UNIQUE ({})"#, name, columns)
@@ -201,12 +214,8 @@
         source: Option<Box<Query>>,
         engine: Option<String>,
         foreign_keys: Vec<ForeignKey>,
-<<<<<<< HEAD
         primary_key: Option<Vec<usize>>,
-=======
-        primary_key: Option<Vec<String>>,
         unique_constraints: Vec<UniqueConstraint>,
->>>>>>> 258d1853
         comment: Option<String>,
     },
     /// CREATE FUNCTION
@@ -355,31 +364,21 @@
                     (Some(query), _) => Some(format!("AS {}", query.to_sql())),
                     (None, None) => None,
                     (None, Some(columns)) => {
-<<<<<<< HEAD
-                        let foreign_keys = foreign_keys.iter().map(ToSql::to_sql);
-                        let body = columns
+                        let column_names = columns
                             .iter()
-                            .map(ToSql::to_sql)
-                            .chain(foreign_keys)
-                            .chain(primary_key)
-                            .collect::<Vec<_>>()
-                            .join(", ");
-=======
-                        let mut body = columns
-                            .iter()
-                            .map(ToSql::to_sql)
-                            .chain(foreign_keys.iter().map(ToSql::to_sql))
-                            .chain(unique_constraints.iter().map(ToSql::to_sql))
+                            .map(|column| &column.name)
                             .collect::<Vec<_>>();
-
-                        // If we identified earlier that there is a primary key, we add it
-                        // at the end of the CREATE TABLE statement.
-                        if let Some(primary_key) = primary_key {
-                            body.push(primary_key);
-                        }
-
-                        let body = body.join(", ");
->>>>>>> 258d1853
+                        let body =
+                            columns
+                                .iter()
+                                .map(ToSql::to_sql)
+                                .chain(foreign_keys.iter().map(ToSql::to_sql))
+                                .chain(unique_constraints.iter().map(|unique_constraint| {
+                                    unique_constraint.to_sql(&column_names)
+                                }))
+                                .chain(primary_key)
+                                .collect::<Vec<_>>()
+                                .join(", ");
 
                         Some(format!("({body})"))
                     }
@@ -748,12 +747,12 @@
                 engine: None,
                 foreign_keys: Vec::new(),
                 primary_key: None,
-                unique_constraints: vec![UniqueConstraint::new(None, vec!["id".to_owned()])],
+                unique_constraints: vec![UniqueConstraint::new(None, vec![0])],
                 comment: None,
             }
             .to_sql()
         );
-        
+
         assert_eq!(
             r#"CREATE TABLE "Foo" ("id" INT NOT NULL, "name" TEXT NOT NULL, UNIQUE ("id"));"#,
             Statement::CreateTable {
@@ -779,7 +778,7 @@
                 engine: None,
                 foreign_keys: Vec::new(),
                 primary_key: None,
-                unique_constraints: vec![UniqueConstraint::new(None, vec!["id".to_owned()])],
+                unique_constraints: vec![UniqueConstraint::new(None, vec![0])],
                 comment: None,
             }
             .to_sql()
@@ -813,7 +812,7 @@
                 primary_key: None,
                 unique_constraints: vec![UniqueConstraint::new(
                     Some("unique_id".to_owned()),
-                    vec!["id".to_owned()]
+                    vec![0]
                 )],
                 comment: None,
             }
@@ -846,10 +845,7 @@
                 engine: None,
                 foreign_keys: Vec::new(),
                 primary_key: None,
-                unique_constraints: vec![UniqueConstraint::new(
-                    None,
-                    vec!["id".to_owned(), "name".to_owned()]
-                )],
+                unique_constraints: vec![UniqueConstraint::new(None, vec![0, 1])],
                 comment: None,
             }
             .to_sql()
@@ -882,12 +878,9 @@
                 foreign_keys: Vec::new(),
                 primary_key: None,
                 unique_constraints: vec![
-                    UniqueConstraint::new(None, vec!["id".to_owned()]),
-                    UniqueConstraint::new(None, vec!["name".to_owned()]),
-                    UniqueConstraint::new(
-                        Some("my_unique".to_owned()),
-                        vec!["id".to_owned(), "name".to_owned()]
-                    ),
+                    UniqueConstraint::new(None, vec![0]),
+                    UniqueConstraint::new(None, vec![1]),
+                    UniqueConstraint::new(Some("my_unique".to_owned()), vec![0, 1]),
                 ],
                 comment: None,
             }
@@ -1050,7 +1043,28 @@
                             BigDecimal::from_str("10").unwrap()
                         ))),
                         comment: None,
-                    }
+                    },
+                    unique: false
+                }
+            }
+            .to_sql()
+        );
+
+        assert_eq!(
+            r#"ALTER TABLE "Foo" ADD UNIQUE COLUMN "amount" INT NOT NULL DEFAULT 10;"#,
+            Statement::AlterTable {
+                name: "Foo".into(),
+                operation: AlterTableOperation::AddColumn {
+                    column_def: ColumnDef {
+                        name: "amount".to_owned(),
+                        data_type: DataType::Int,
+                        nullable: false,
+                        default: Some(Expr::Literal(AstLiteral::Number(
+                            BigDecimal::from_str("10").unwrap()
+                        ))),
+                        comment: None,
+                    },
+                    unique: true
                 }
             }
             .to_sql()
@@ -1253,32 +1267,4 @@
             .to_sql()
         )
     }
-
-    #[test]
-    /// Test whether the UniqueConstraint struct can be converted to SQL.
-    fn to_sql_unique() {
-        assert_eq!(
-            r#"UNIQUE ("id")"#,
-            UniqueConstraint::new(None, vec!["id".to_owned()]).to_sql()
-        );
-
-        assert_eq!(
-            r#"CONSTRAINT "unique_id" UNIQUE ("id")"#,
-            UniqueConstraint::new(Some("unique_id".to_owned()), vec!["id".to_owned()]).to_sql()
-        );
-
-        assert_eq!(
-            r#"UNIQUE ("id", "name")"#,
-            UniqueConstraint::new(None, vec!["id".to_owned(), "name".to_owned()]).to_sql()
-        );
-
-        assert_eq!(
-            r#"CONSTRAINT "unique_id_name" UNIQUE ("id", "name")"#,
-            UniqueConstraint::new(
-                Some("unique_id_name".to_owned()),
-                vec!["id".to_owned(), "name".to_owned()]
-            )
-            .to_sql()
-        );
-    }
 }