--- conflicted
+++ resolved
@@ -7,7 +7,7 @@
 #[derive(Debug, Clone, PartialEq, Eq, Hash, Serialize, Deserialize)]
 pub enum AlterTableOperation {
     /// `ADD [ COLUMN ] <column_def>`
-    AddColumn { column_def: ColumnDef },
+    AddColumn { column_def: ColumnDef, unique: bool },
     /// `DROP [ COLUMN ] [ IF EXISTS ] <column_name> [ CASCADE ]`
     DropColumn {
         column_name: String,
@@ -43,8 +43,12 @@
 impl ToSql for AlterTableOperation {
     fn to_sql(&self) -> String {
         match self {
-            AlterTableOperation::AddColumn { column_def } => {
-                format!("ADD COLUMN {}", column_def.to_sql())
+            AlterTableOperation::AddColumn { column_def, unique } => {
+                format!(
+                    "ADD {}COLUMN {}",
+                    if *unique { "UNIQUE " } else { "" },
+                    column_def.to_sql()
+                )
             }
             AlterTableOperation::DropColumn {
                 column_name,
@@ -82,10 +86,7 @@
             let default = default
                 .as_ref()
                 .map(|expr| format!("DEFAULT {}", expr.to_sql()));
-<<<<<<< HEAD
-            let unique = unique.then_some("UNIQUE".to_owned());
-=======
->>>>>>> 258d1853
+
             let comment = comment
                 .as_ref()
                 .map(|comment| format!("COMMENT '{}'", comment));
