--- conflicted
+++ resolved
@@ -25,6 +25,9 @@
 
     #[error("duplicate entry for primary_key field, parsed key: '{0:?}', message: '{0:?}'")]
     DuplicateEntryOnPrimaryKeyField(Key),
+
+    #[error("duplicated unique constraint found")]
+    DuplicatedUniqueConstraintFound,
 }
 
 impl ValidateError {
@@ -118,11 +121,10 @@
     // First, we retrieve the primary key indices and the unique columns to validate.
     // Specifically, we only care about validating the primary key indices in the case of an UPDATE
     // if the primary key columns are specified in the set of the columns being updated.
-<<<<<<< HEAD
 
     let (validate_primary_key, unique_columns): Constraints = match &column_validation {
         ColumnValidation::All => (
-            schema.has_primary_key(),
+            schema.primary_key.is_some(),
             schema.unique_constraint_columns_and_indices().collect(),
         ),
         ColumnValidation::SpecifiedColumns(specified_columns) => (
@@ -139,41 +141,6 @@
                 .collect(),
         ),
     };
-=======
-    let (validate_primary_key, unique_columns): (bool, Vec<(usize, &str)>) =
-        match &column_validation {
-            ColumnValidation::All => (
-                schema.primary_key.is_some(),
-                schema
-                    .column_defs
-                    .as_ref()
-                    .map_or_else(Vec::new, |column_defs| {
-                        column_defs
-                            .iter()
-                            .enumerate()
-                            .filter(|(_, column_def)| column_def.unique)
-                            .map(|(index, column_def)| (index, column_def.name.as_str()))
-                            .collect()
-                    }),
-            ),
-            ColumnValidation::SpecifiedColumns(specified_columns) => (
-                schema.has_primary_key_columns(specified_columns),
-                schema
-                    .column_defs
-                    .as_ref()
-                    .map_or_else(Vec::new, |column_defs| {
-                        column_defs
-                            .iter()
-                            .enumerate()
-                            .filter(|(_, column_def)| {
-                                column_def.unique && specified_columns.contains(&column_def.name)
-                            })
-                            .map(|(index, column_def)| (index, column_def.name.as_str()))
-                            .collect()
-                    }),
-            ),
-        };
->>>>>>> ee03b306
 
     // We then proceed to validate the primary keys.
     if validate_primary_key {
