use {
    super::{validate, validate_column_names, AlterError},
    crate::{
        ast::{
            ColumnDef, ForeignKey, Query, SetExpr, TableFactor, ToSql, UniqueConstraint, Values,
        },
        data::{Schema, TableError},
        executor::{evaluate_stateless, select::select},
        prelude::{DataType, Value},
        result::{Error, Result},
        store::{GStore, GStoreMut},
    },
    futures::stream::TryStreamExt,
    serde::Serialize,
    std::fmt,
};

pub struct CreateTableOptions<'a> {
    pub target_table_name: &'a str,
    pub column_defs: Option<&'a [ColumnDef]>,
    pub if_not_exists: bool,
    pub source: &'a Option<Box<Query>>,
    pub engine: &'a Option<String>,
    pub foreign_keys: &'a Vec<ForeignKey>,
<<<<<<< HEAD
    pub primary_key: &'a Option<Vec<String>>,
=======
    pub unique_constraints: &'a Vec<UniqueConstraint>,
>>>>>>> 06b5f954
    pub comment: &'a Option<String>,
}

pub async fn create_table<T: GStore + GStoreMut>(
    storage: &mut T,
    CreateTableOptions {
        target_table_name,
        column_defs,
        if_not_exists,
        source,
        engine,
        foreign_keys,
<<<<<<< HEAD
        primary_key,
=======
        unique_constraints,
>>>>>>> 06b5f954
        comment,
    }: CreateTableOptions<'_>,
) -> Result<()> {
    let target_columns_defs = match source.as_deref() {
        Some(Query { body, .. }) => match body {
            SetExpr::Select(select_query) => match &select_query.from.relation {
                TableFactor::Table { name, .. } => {
                    let schema = storage.fetch_schema(name).await?;
                    let Schema {
                        column_defs: source_column_defs,
                        ..
                    } = schema
                        .ok_or_else(|| AlterError::CtasSourceTableNotFound(name.to_owned()))?;

                    source_column_defs
                }
                TableFactor::Series { .. } => {
                    let column_def = ColumnDef {
                        name: "N".into(),
                        data_type: DataType::Int,
                        nullable: false,
                        default: None,
                        unique: false,
                        comment: None,
                    };

                    Some(vec![column_def])
                }
                _ => {
                    return Err(Error::Table(TableError::Unreachable));
                }
            },
            SetExpr::Values(Values(values_list)) => {
                let first_len = values_list[0].len();
                let mut column_types = vec![None; first_len];

                for exprs in values_list {
                    for (i, expr) in exprs.iter().enumerate() {
                        if column_types[i].is_some() {
                            continue;
                        }

                        column_types[i] = evaluate_stateless(None, expr)
                            .await
                            .and_then(Value::try_from)
                            .map(|value| value.get_type())?;
                    }

                    if column_types.iter().all(Option::is_some) {
                        break;
                    }
                }

                let column_defs = column_types
                    .iter()
                    .map(|column_type| match column_type {
                        Some(column_type) => column_type.to_owned(),
                        None => DataType::Text,
                    })
                    .enumerate()
                    .map(|(i, data_type)| ColumnDef {
                        name: format!("column{}", i + 1),
                        data_type,
                        nullable: true,
                        default: None,
                        unique: false,
                        comment: None,
                    })
                    .collect::<Vec<_>>();

                Some(column_defs)
            }
        },
        None if column_defs.is_some() => column_defs.map(<[ColumnDef]>::to_vec),
        None => None,
    };

    if let Some(column_defs) = target_columns_defs.as_deref() {
        validate_column_names(column_defs)?;

        for column_def in column_defs {
            validate(column_def).await?;
        }
    }

    for foreign_key in foreign_keys {
        let ForeignKey {
            referencing_column_name,
            referenced_table_name,
            referenced_column_name,
            ..
        } = foreign_key;

        let (column_defs, reference_table_primary_keys) =
            if referenced_table_name == target_table_name {
                (target_columns_defs.clone(), primary_key.clone())
            } else {
                let referenced_schema = storage
                    .fetch_schema(referenced_table_name)
                    .await?
                    .ok_or_else(|| {
                        AlterError::ReferencedTableNotFound(referenced_table_name.to_owned())
                    })?;

                (referenced_schema.column_defs, referenced_schema.primary_key)
            };

        let referenced_column_def = column_defs
            .and_then(|column_defs| {
                column_defs
                    .into_iter()
                    .find(|column_def| column_def.name == *referenced_column_name)
            })
            .ok_or_else(|| AlterError::ReferencedColumnNotFound(referenced_column_name.to_owned()))?
            .to_owned();

        let referencing_column_def = target_columns_defs
            .as_deref()
            .and_then(|column_defs| {
                column_defs
                    .iter()
                    .find(|column_def| column_def.name == *referencing_column_name)
            })
            .ok_or_else(|| {
                AlterError::ReferencingColumnNotFound(referencing_column_name.to_owned())
            })?;

        if referencing_column_def.data_type != referenced_column_def.data_type {
            return Err(AlterError::ForeignKeyDataTypeMismatch {
                referencing_column: referencing_column_name.to_owned(),
                referencing_column_type: referencing_column_def.data_type.to_owned(),
                referenced_column: referenced_column_name.to_owned(),
                referenced_column_type: referenced_column_def.data_type.to_owned(),
            }
            .into());
        }
        if reference_table_primary_keys.map_or(true, |reference_table_primary_keys| {
            !reference_table_primary_keys.contains(&referenced_column_def.name)
        }) {
            return Err(AlterError::ReferencingNonPKColumn {
                referenced_table: referenced_table_name.to_owned(),
                referenced_column: referenced_column_name.to_owned(),
            }
            .into());
        }
    }

    if storage.fetch_schema(target_table_name).await?.is_none() {
        let schema = Schema {
            table_name: target_table_name.to_owned(),
            column_defs: target_columns_defs,
            indexes: vec![],
            engine: engine.clone(),
            foreign_keys: foreign_keys.clone(),
<<<<<<< HEAD
            primary_key: primary_key.clone(),
=======
            unique_constraints: unique_constraints.clone(),
>>>>>>> 06b5f954
            comment: comment.clone(),
        };

        storage.insert_schema(&schema).await?;
    } else if !if_not_exists {
        return Err(AlterError::TableAlreadyExists(target_table_name.to_owned()).into());
    }

    match source {
        Some(query) => {
            let rows = select(storage, query, None)
                .await?
                .map_ok(Into::into)
                .try_collect()
                .await?;

            storage
                .append_data(target_table_name, rows)
                .await
                .map(|_| ())
        }
        None => Ok(()),
    }
}

pub async fn drop_table<T: GStore + GStoreMut>(
    storage: &mut T,
    table_names: &[String],
    if_exists: bool,
    cascade: bool,
) -> Result<()> {
    for table_name in table_names {
        let schema = storage.fetch_schema(table_name).await?;

        if !if_exists {
            schema.ok_or_else(|| AlterError::TableNotFound(table_name.to_owned()))?;
        }

        let referencings = storage.fetch_referencings(table_name).await?;

        if !referencings.is_empty() && !cascade {
            return Err(AlterError::CannotDropTableWithReferencing {
                referenced_table_name: table_name.into(),
                referencings,
            }
            .into());
        }

        for Referencing {
            table_name,
            foreign_key: ForeignKey { name, .. },
        } in referencings
        {
            let mut schema = storage
                .fetch_schema(&table_name)
                .await?
                .ok_or_else(|| AlterError::TableNotFound(table_name.to_owned()))?;
            schema
                .foreign_keys
                .retain(|foreign_key| foreign_key.name != name);
            storage.insert_schema(&schema).await?;
        }

        storage.delete_schema(table_name).await?;
    }

    Ok(())
}

#[derive(Debug, PartialEq, Eq, Serialize)]
pub struct Referencing {
    pub table_name: String,
    pub foreign_key: ForeignKey,
}

impl fmt::Display for Referencing {
    fn fmt(&self, f: &mut fmt::Formatter) -> fmt::Result {
        write!(
            f,
            r#"{} on table "{}""#,
            self.foreign_key.to_sql(),
            self.table_name
        )
    }
}

#[cfg(test)]
mod tests {
    use {super::*, crate::ast::ReferentialAction};

    #[test]
    fn test_referencing_display() {
        let referencing = Referencing {
            table_name: "Referencing".to_owned(),
            foreign_key: ForeignKey {
                name: "FK_referenced_id-Referenced_id".to_owned(),
                referencing_column_name: "referenced_id".to_owned(),
                referenced_table_name: "Referenced".to_owned(),
                referenced_column_name: "id".to_owned(),
                on_delete: ReferentialAction::NoAction,
                on_update: ReferentialAction::NoAction,
            },
        };

        assert_eq!(
            format!("{}", referencing),
            r#"CONSTRAINT "FK_referenced_id-Referenced_id" FOREIGN KEY ("referenced_id") REFERENCES "Referenced" ("id") ON DELETE NO ACTION ON UPDATE NO ACTION on table "Referencing""#
        );
    }
}<|MERGE_RESOLUTION|>--- conflicted
+++ resolved
@@ -22,11 +22,8 @@
     pub source: &'a Option<Box<Query>>,
     pub engine: &'a Option<String>,
     pub foreign_keys: &'a Vec<ForeignKey>,
-<<<<<<< HEAD
     pub primary_key: &'a Option<Vec<String>>,
-=======
     pub unique_constraints: &'a Vec<UniqueConstraint>,
->>>>>>> 06b5f954
     pub comment: &'a Option<String>,
 }
 
@@ -39,11 +36,8 @@
         source,
         engine,
         foreign_keys,
-<<<<<<< HEAD
         primary_key,
-=======
         unique_constraints,
->>>>>>> 06b5f954
         comment,
     }: CreateTableOptions<'_>,
 ) -> Result<()> {
@@ -198,11 +192,8 @@
             indexes: vec![],
             engine: engine.clone(),
             foreign_keys: foreign_keys.clone(),
-<<<<<<< HEAD
             primary_key: primary_key.clone(),
-=======
             unique_constraints: unique_constraints.clone(),
->>>>>>> 06b5f954
             comment: comment.clone(),
         };
 
