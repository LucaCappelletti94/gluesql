use {
    column_def::ParquetSchemaType,
    error::{OptionExt, ParquetStorageError, ResultExt},
    gluesql_core::{
        ast::{ColumnDef, ForeignKey, UniqueConstraint},
        data::Schema,
        error::{Error, Result},
        prelude::{DataType, Key, Value},
        store::{DataRow, Metadata},
    },
    parquet::{
        file::{reader::FileReader, serialized_reader::SerializedFileReader},
        record::Row,
    },
    serde_json::from_str,
    std::{
        collections::HashMap,
        fs::{self, File},
        path::PathBuf,
    },
    value::ParquetField,
};

mod alter_table;
mod column_def;
pub mod error;
mod function;
mod index;
mod store;
mod store_mut;
mod transaction;
mod value;

type RowIter = Box<dyn Iterator<Item = Result<(Key, DataRow)>>>;

#[derive(Debug, Clone)]
pub struct ParquetStorage {
    pub path: PathBuf,
}

impl ParquetStorage {
    pub fn new(path: &str) -> Result<Self> {
        fs::create_dir_all(path).map_storage_err()?;
        let path = PathBuf::from(path);
        Ok(Self { path })
    }

    fn fetch_schema(&self, table_name: &str) -> Result<Option<Schema>> {
        let schema_path = self.data_path(table_name);
        let is_schema_path_exist = schema_path.exists();
        if !is_schema_path_exist {
            return Ok(None);
        }
        let file = File::open(&schema_path).map_storage_err()?;
        let reader = SerializedFileReader::new(file).map_storage_err()?;
        let parquet_metadata = reader.metadata();
        let file_metadata = parquet_metadata.file_metadata();
        let schema = file_metadata.schema();
        let key_value_file_metadata = file_metadata.key_value_metadata();

        let mut is_schemaless = false;
        let mut foreign_keys = Vec::new();
<<<<<<< HEAD
        let mut primary_key: Option<Vec<String>> = None;
=======
        let mut unique_constraints = Vec::new();
>>>>>>> 06b5f954
        let mut comment = None;
        if let Some(metadata) = key_value_file_metadata {
            for kv in metadata.iter() {
                if kv.key == "schemaless" {
                    is_schemaless = matches!(kv.value.as_deref(), Some("true"));
                } else if kv.key == "comment" {
                    comment.clone_from(&kv.value);
                } else if kv.key.starts_with("foreign_key") {
                    let fk = kv
                        .value
                        .as_ref()
                        .map(|x| from_str::<ForeignKey>(x))
                        .map_storage_err(Error::StorageMsg(
                            "No value found on metadata".to_owned(),
                        ))?
                        .map_storage_err()?;

                    foreign_keys.push(fk);
<<<<<<< HEAD
                } else if kv.key == "primary_key" {
                    primary_key = Some(
                        kv.value
                            .as_ref()
                            .map(|x| from_str::<Vec<String>>(x))
                            .map_storage_err(Error::StorageMsg(
                                "No value found on metadata".to_owned(),
                            ))?
                            .map_storage_err()?,
                    );
=======
                } else if kv.key.starts_with("unique_constraint") {
                    let uc = kv
                        .value
                        .as_ref()
                        .map(|x| from_str::<UniqueConstraint>(x))
                        .map_storage_err(Error::StorageMsg(
                            "No value found on metadata".to_owned(),
                        ))?
                        .map_storage_err()?;

                    unique_constraints.push(uc);
>>>>>>> 06b5f954
                }
            }
        }

        let column_defs = if is_schemaless {
            None
        } else {
            Some(
                schema
                    .get_fields()
                    .iter()
                    .map(|field| {
                        ColumnDef::try_from(ParquetSchemaType {
                            inner: field,
                            metadata: key_value_file_metadata,
                        })
                    })
                    .collect::<Result<Vec<ColumnDef>, _>>()?,
            )
        };

        Ok(Some(Schema {
            table_name: table_name.to_owned(),
            column_defs,
            indexes: vec![],
            engine: None,
            foreign_keys,
<<<<<<< HEAD
            primary_key,
=======
            unique_constraints,
>>>>>>> 06b5f954
            comment,
        }))
    }

    fn data_path(&self, table_name: &str) -> PathBuf {
        self.path_by(table_name, "parquet")
    }

    fn path_by(&self, table_name: &str, extension: &str) -> PathBuf {
        let path = self.path.as_path();
        let mut path = path.join(table_name);
        path.set_extension(extension);

        path
    }

    fn scan_data(&self, table_name: &str) -> Result<(RowIter, Schema)> {
        let fetched_schema = self.fetch_schema(table_name)?.map_storage_err(
            ParquetStorageError::TableDoesNotExist(table_name.to_owned()),
        )?;
        let file = File::open(self.data_path(table_name)).map_storage_err()?;

        let parquet_reader = SerializedFileReader::new(file).map_storage_err()?;
        let row_iter = parquet_reader.get_row_iter(None).map_storage_err()?;

        let mut rows = Vec::new();
        let mut key_counter: u64 = 0;

        if fetched_schema.has_column_defs() {
            let primary_key_indices = fetched_schema.get_primary_key_column_indices();
            for record in row_iter {
                let record: Row = record.map_storage_err()?;
                let mut row = Vec::new();

                for (idx, (_, field)) in record.get_column_iter().enumerate() {
                    let value = ParquetField(field.clone()).to_value(&fetched_schema, idx)?;
                    row.push(value.clone());
                }

                let generated_key = if let Some(primary_key_indices) = primary_key_indices.as_ref()
                {
                    gluesql_core::executor::get_primary_key_from_row(&row, primary_key_indices)?
                } else {
                    key_counter += 1;
                    Key::U64(key_counter - 1)
                };
                rows.push(Ok((generated_key, DataRow::Vec(row))));
            }
        } else {
            let tmp_schema = Self::generate_temp_schema();
            for record in row_iter {
                let record: Row = record.map_storage_err()?;
                let mut data_map = HashMap::new();

                for (_, field) in record.get_column_iter() {
                    let value = ParquetField(field.clone()).to_value(&tmp_schema, 0)?;
                    let generated_key = Key::U64(key_counter);
                    key_counter += 1;
                    if let Value::Map(inner_map) = value {
                        data_map = inner_map;
                    }

                    rows.push(Ok((generated_key, DataRow::Map(data_map.clone()))));
                }
            }
        }

        Ok((Box::new(rows.into_iter()), fetched_schema))
    }

    fn generate_temp_schema() -> Schema {
        Schema {
            table_name: "temporary".to_string(),
            column_defs: Some(vec![ColumnDef {
                name: "schemaless".to_string(),
                data_type: DataType::Map,
                nullable: true,
                default: None,
                unique: false,
                comment: None,
            }]),
            indexes: vec![],
            engine: None,
            foreign_keys: Vec::new(),
<<<<<<< HEAD
            primary_key: None,
=======
            unique_constraints: Vec::new(),
>>>>>>> 06b5f954
            comment: None,
        }
    }
}

impl Metadata for ParquetStorage {}<|MERGE_RESOLUTION|>--- conflicted
+++ resolved
@@ -60,11 +60,8 @@
 
         let mut is_schemaless = false;
         let mut foreign_keys = Vec::new();
-<<<<<<< HEAD
         let mut primary_key: Option<Vec<String>> = None;
-=======
         let mut unique_constraints = Vec::new();
->>>>>>> 06b5f954
         let mut comment = None;
         if let Some(metadata) = key_value_file_metadata {
             for kv in metadata.iter() {
@@ -83,7 +80,6 @@
                         .map_storage_err()?;
 
                     foreign_keys.push(fk);
-<<<<<<< HEAD
                 } else if kv.key == "primary_key" {
                     primary_key = Some(
                         kv.value
@@ -94,7 +90,6 @@
                             ))?
                             .map_storage_err()?,
                     );
-=======
                 } else if kv.key.starts_with("unique_constraint") {
                     let uc = kv
                         .value
@@ -106,7 +101,6 @@
                         .map_storage_err()?;
 
                     unique_constraints.push(uc);
->>>>>>> 06b5f954
                 }
             }
         }
@@ -134,11 +128,8 @@
             indexes: vec![],
             engine: None,
             foreign_keys,
-<<<<<<< HEAD
             primary_key,
-=======
             unique_constraints,
->>>>>>> 06b5f954
             comment,
         }))
     }
@@ -223,11 +214,8 @@
             indexes: vec![],
             engine: None,
             foreign_keys: Vec::new(),
-<<<<<<< HEAD
             primary_key: None,
-=======
             unique_constraints: Vec::new(),
->>>>>>> 06b5f954
             comment: None,
         }
     }
