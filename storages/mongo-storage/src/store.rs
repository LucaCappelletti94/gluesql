--- conflicted
+++ resolved
@@ -302,11 +302,8 @@
                 indexes: Vec::new(),
                 engine: None,
                 foreign_keys,
-<<<<<<< HEAD
                 primary_key,
-=======
                 unique_constraints,
->>>>>>> 06b5f954
                 comment,
             };
 
